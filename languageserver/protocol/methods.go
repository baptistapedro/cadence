/*
 * Cadence - The resource-oriented smart contract programming language
 *
 * Copyright 2019-2022 Dapper Labs, Inc.
 *
 * Licensed under the Apache License, Version 2.0 (the "License");
 * you may not use this file except in compliance with the License.
 * You may obtain a copy of the License at
 *
 *   http://www.apache.org/licenses/LICENSE-2.0
 *
 * Unless required by applicable law or agreed to in writing, software
 * distributed under the License is distributed on an "AS IS" BASIS,
 * WITHOUT WARRANTIES OR CONDITIONS OF ANY KIND, either express or implied.
 * See the License for the specific language governing permissions and
 * limitations under the License.
 */

package protocol

import "encoding/json"

func (s *Server) handleInitialize(req *json.RawMessage) (any, error) {
	var params InitializeParams
	if err := json.Unmarshal(*req, &params); err != nil {
		return nil, err
	}

	return s.Handler.Initialize(s.conn, &params)
}

func (s *Server) handleDidOpenTextDocument(req *json.RawMessage) (any, error) {
	var params DidOpenTextDocumentParams
	if err := json.Unmarshal(*req, &params); err != nil {
		return nil, err
	}

	err := s.Handler.DidOpenTextDocument(s.conn, &params)
	return nil, err
}

func (s *Server) handleDidChangeTextDocument(req *json.RawMessage) (any, error) {
	var params DidChangeTextDocumentParams
	if err := json.Unmarshal(*req, &params); err != nil {
		return nil, err
	}

	err := s.Handler.DidChangeTextDocument(s.conn, &params)
	return nil, err
}

func (s *Server) handleHover(req *json.RawMessage) (any, error) {
	var params TextDocumentPositionParams
	if err := json.Unmarshal(*req, &params); err != nil {
		return nil, err
	}

	return s.Handler.Hover(s.conn, &params)
}

func (s *Server) handleDefinition(req *json.RawMessage) (any, error) {
	var params TextDocumentPositionParams
	if err := json.Unmarshal(*req, &params); err != nil {
		return nil, err
	}

	return s.Handler.Definition(s.conn, &params)
}

func (s *Server) handleSignatureHelp(req *json.RawMessage) (any, error) {
	var params TextDocumentPositionParams
	if err := json.Unmarshal(*req, &params); err != nil {
		return nil, err
	}

	return s.Handler.SignatureHelp(s.conn, &params)
}

func (s *Server) handleDocumentHighlight(req *json.RawMessage) (any, error) {
	var params TextDocumentPositionParams
	if err := json.Unmarshal(*req, &params); err != nil {
		return nil, err
	}

	return s.Handler.DocumentHighlight(s.conn, &params)
}

func (s *Server) handleRename(req *json.RawMessage) (any, error) {
	var params RenameParams
	if err := json.Unmarshal(*req, &params); err != nil {
		return nil, err
	}

	return s.Handler.Rename(s.conn, &params)
}

func (s *Server) handleCodeAction(req *json.RawMessage) (any, error) {
	var params CodeActionParams
	if err := json.Unmarshal(*req, &params); err != nil {
		return nil, err
	}

	return s.Handler.CodeAction(s.conn, &params)
}

func (s *Server) handleCodeLens(req *json.RawMessage) (any, error) {
	var params CodeLensParams
	if err := json.Unmarshal(*req, &params); err != nil {
		return nil, err
	}

	return s.Handler.CodeLens(s.conn, &params)
}

func (s *Server) handleCompletion(req *json.RawMessage) (any, error) {
	var params CompletionParams
	if err := json.Unmarshal(*req, &params); err != nil {
		return nil, err
	}

	return s.Handler.Completion(s.conn, &params)
}

func (s *Server) handleCompletionItemResolve(req *json.RawMessage) (any, error) {
	var completionItem CompletionItem
	if err := json.Unmarshal(*req, &completionItem); err != nil {
		return nil, err
	}

	return s.Handler.ResolveCompletionItem(s.conn, &completionItem)
}

func (s *Server) handleExecuteCommand(req *json.RawMessage) (any, error) {
	var params ExecuteCommandParams
	if err := json.Unmarshal(*req, &params); err != nil {
		return nil, err
	}

	return s.Handler.ExecuteCommand(s.conn, &params)
}

func (s *Server) handleDocumentSymbol(req *json.RawMessage) (any, error) {
	var params DocumentSymbolParams
	if err := json.Unmarshal(*req, &params); err != nil {
		return nil, err
	}
	return s.Handler.DocumentSymbol(s.conn, &params)
}

<<<<<<< HEAD
func (s *Server) handleShutdown(_ *json.RawMessage) (any, error) {
=======
func (s *Server) handleDocumentLink(req *json.RawMessage) (interface{}, error) {
	var params DocumentLinkParams
	if err := json.Unmarshal(*req, &params); err != nil {
		return nil, err
	}
	return s.Handler.DocumentLink(s.conn, &params)
}

func (s *Server) handleShutdown(_ *json.RawMessage) (interface{}, error) {
>>>>>>> e46048ae
	err := s.Handler.Shutdown(s.conn)
	return nil, err
}

func (s *Server) handleExit(_ *json.RawMessage) (any, error) {
	err := s.Handler.Exit(s.conn)
	return nil, err
}<|MERGE_RESOLUTION|>--- conflicted
+++ resolved
@@ -147,10 +147,7 @@
 	return s.Handler.DocumentSymbol(s.conn, &params)
 }
 
-<<<<<<< HEAD
-func (s *Server) handleShutdown(_ *json.RawMessage) (any, error) {
-=======
-func (s *Server) handleDocumentLink(req *json.RawMessage) (interface{}, error) {
+func (s *Server) handleDocumentLink(req *json.RawMessage) (any, error) {
 	var params DocumentLinkParams
 	if err := json.Unmarshal(*req, &params); err != nil {
 		return nil, err
@@ -158,8 +155,7 @@
 	return s.Handler.DocumentLink(s.conn, &params)
 }
 
-func (s *Server) handleShutdown(_ *json.RawMessage) (interface{}, error) {
->>>>>>> e46048ae
+func (s *Server) handleShutdown(_ *json.RawMessage) (any, error) {
 	err := s.Handler.Shutdown(s.conn)
 	return nil, err
 }
