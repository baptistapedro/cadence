--- conflicted
+++ resolved
@@ -34,21 +34,6 @@
 
 	t.Parallel()
 
-<<<<<<< HEAD
-	ty := &sema.CompositeType{
-		Location:   utils.TestLocation,
-		Identifier: "Fruit",
-		Kind:       common.CompositeKindStructure,
-	}
-
-	valueDeclarations := stdlib.StandardLibraryValues{
-		{
-			Name: "fruit",
-			Type: ty,
-			// NOTE: not an instance of the type
-			ValueFactory: func(_ *interpreter.Interpreter) interpreter.Value {
-				return interpreter.NewUnmeteredStringValue("fruit")
-=======
 	t.Run("String value as composite", func(t *testing.T) {
 
 		t.Parallel()
@@ -65,10 +50,9 @@
 				Type: ty,
 				// NOTE: not an instance of the type
 				ValueFactory: func(_ *interpreter.Interpreter) interpreter.Value {
-					return interpreter.NewStringValue("fruit")
+					return interpreter.NewUnmeteredStringValue("fruit")
 				},
 				Kind: common.DeclarationKindConstant,
->>>>>>> 481cb23a
 			},
 		}
 
