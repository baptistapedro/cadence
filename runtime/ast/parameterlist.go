/*
 * Cadence - The resource-oriented smart contract programming language
 *
 * Copyright 2019-2022 Dapper Labs, Inc.
 *
 * Licensed under the Apache License, Version 2.0 (the "License");
 * you may not use this file except in compliance with the License.
 * You may obtain a copy of the License at
 *
 *   http://www.apache.org/licenses/LICENSE-2.0
 *
 * Unless required by applicable law or agreed to in writing, software
 * distributed under the License is distributed on an "AS IS" BASIS,
 * WITHOUT WARRANTIES OR CONDITIONS OF ANY KIND, either express or implied.
 * See the License for the specific language governing permissions and
 * limitations under the License.
 */

package ast

import (
	"sync"

<<<<<<< HEAD
	"github.com/turbolent/prettier"
=======
	"github.com/onflow/cadence/runtime/common"
>>>>>>> e002d924
)

type ParameterList struct {
	once                    sync.Once
	Parameters              []*Parameter
	_parametersByIdentifier map[string]*Parameter
	Range
}

func NewParameterList(
	gauge common.MemoryGauge,
	parameters []*Parameter,
	astRange Range,
) *ParameterList {
	common.UseMemory(gauge, common.ParameterListMemoryUsage)
	return &ParameterList{
		Parameters: parameters,
		Range:      astRange,
	}
}

// EffectiveArgumentLabels returns the effective argument labels that
// the arguments of a call must use:
// If no argument label is declared for parameter,
// the parameter name is used as the argument label
//
func (l *ParameterList) EffectiveArgumentLabels() []string {
	argumentLabels := make([]string, len(l.Parameters))

	for i, parameter := range l.Parameters {
		argumentLabels[i] = parameter.EffectiveArgumentLabel()
	}

	return argumentLabels
}

func (l *ParameterList) ParametersByIdentifier() map[string]*Parameter {
	l.once.Do(l.initialize)
	return l._parametersByIdentifier
}

func (l *ParameterList) initialize() {
	parametersByIdentifier := make(map[string]*Parameter, len(l.Parameters))
	for _, parameter := range l.Parameters {
		parametersByIdentifier[parameter.Identifier.Identifier] = parameter
	}
	l._parametersByIdentifier = parametersByIdentifier
}

func (l *ParameterList) IsEmpty() bool {
	return l == nil || len(l.Parameters) == 0
}

const parameterListEmptyDoc = prettier.Text("()")

var parameterSeparatorDoc prettier.Doc = prettier.Concat{
	prettier.Text(","),
	prettier.Line{},
}

func (l *ParameterList) Doc() prettier.Doc {

	if len(l.Parameters) == 0 {
		return parameterListEmptyDoc
	}

	parameterDocs := make([]prettier.Doc, 0, len(l.Parameters))

	for _, parameter := range l.Parameters {
		var parameterDoc prettier.Concat

		if parameter.Label != "" {
			parameterDoc = append(
				parameterDoc,
				prettier.Text(parameter.Label),
				prettier.Space,
			)
		}

		parameterDoc = append(
			parameterDoc,
			prettier.Text(parameter.Identifier.Identifier),
			typeSeparatorSpaceDoc,
			parameter.TypeAnnotation.Doc(),
		)

		parameterDocs = append(parameterDocs, parameterDoc)
	}

	return prettier.WrapParentheses(
		prettier.Join(
			parameterSeparatorDoc,
			parameterDocs...,
		),
		prettier.SoftLine{},
	)
}

func (l *ParameterList) String() string {
	return Prettier(l)
}<|MERGE_RESOLUTION|>--- conflicted
+++ resolved
@@ -21,11 +21,9 @@
 import (
 	"sync"
 
-<<<<<<< HEAD
 	"github.com/turbolent/prettier"
-=======
+
 	"github.com/onflow/cadence/runtime/common"
->>>>>>> e002d924
 )
 
 type ParameterList struct {
