/*
 * Cadence - The resource-oriented smart contract programming language
 *
 * Copyright 2019-2022 Dapper Labs, Inc.
 *
 * Licensed under the Apache License, Version 2.0 (the "License");
 * you may not use this file except in compliance with the License.
 * You may obtain a copy of the License at
 *
 *   http://www.apache.org/licenses/LICENSE-2.0
 *
 * Unless required by applicable law or agreed to in writing, software
 * distributed under the License is distributed on an "AS IS" BASIS,
 * WITHOUT WARRANTIES OR CONDITIONS OF ANY KIND, either express or implied.
 * See the License for the specific language governing permissions and
 * limitations under the License.
 */

package ast

import (
	"encoding/json"

	"github.com/turbolent/prettier"

	"github.com/onflow/cadence/runtime/common"
)

// InterfaceDeclaration

type InterfaceDeclaration struct {
	Access        Access
	CompositeKind common.CompositeKind
	Identifier    Identifier
	Members       *Members
	DocString     string
	Range
}

<<<<<<< HEAD
var _ Declaration = &InterfaceDeclaration{}
=======
var _ Element = &InterfaceDeclaration{}
var _ Declaration = &InterfaceDeclaration{}
var _ Statement = &InterfaceDeclaration{}
>>>>>>> 5d15cd59

func NewInterfaceDeclaration(
	gauge common.MemoryGauge,
	access Access,
	compositeKind common.CompositeKind,
	identifier Identifier,
	members *Members,
	docString string,
	declRange Range,
) *InterfaceDeclaration {
	common.UseMemory(gauge, common.InterfaceDeclarationMemoryUsage)

	return &InterfaceDeclaration{
		Access:        access,
		CompositeKind: compositeKind,
		Identifier:    identifier,
		Members:       members,
		DocString:     docString,
		Range:         declRange,
	}
}

func (*InterfaceDeclaration) ElementType() ElementType {
	return ElementTypeInterfaceDeclaration
}

func (d *InterfaceDeclaration) Accept(visitor Visitor) Repr {
	return visitor.VisitInterfaceDeclaration(d)
}

func (d *InterfaceDeclaration) Walk(walkChild func(Element)) {
	walkDeclarations(walkChild, d.Members.declarations)
}

func (*InterfaceDeclaration) isDeclaration() {}

// NOTE: statement, so it can be represented in the AST,
// but will be rejected in semantic analysis
//
func (*InterfaceDeclaration) isStatement() {}

func (d *InterfaceDeclaration) DeclarationIdentifier() *Identifier {
	return &d.Identifier
}

func (d *InterfaceDeclaration) DeclarationAccess() Access {
	return d.Access
}

func (d *InterfaceDeclaration) DeclarationKind() common.DeclarationKind {
	return d.CompositeKind.DeclarationKind(true)
}

func (d *InterfaceDeclaration) DeclarationMembers() *Members {
	return d.Members
}

func (d *InterfaceDeclaration) DeclarationDocString() string {
	return d.DocString
}

func (d *InterfaceDeclaration) MarshalJSON() ([]byte, error) {
	type Alias InterfaceDeclaration
	return json.Marshal(&struct {
		Type string
		*Alias
	}{
		Type:  "InterfaceDeclaration",
		Alias: (*Alias)(d),
	})
}

func (d *InterfaceDeclaration) Doc() prettier.Doc {
	return CompositeDocument(
		d.Access,
		d.CompositeKind,
		true,
		d.Identifier.Identifier,
		nil,
		d.Members,
	)
}

func (d *InterfaceDeclaration) String() string {
	return Prettier(d)
}<|MERGE_RESOLUTION|>--- conflicted
+++ resolved
@@ -37,13 +37,9 @@
 	Range
 }
 
-<<<<<<< HEAD
-var _ Declaration = &InterfaceDeclaration{}
-=======
 var _ Element = &InterfaceDeclaration{}
 var _ Declaration = &InterfaceDeclaration{}
 var _ Statement = &InterfaceDeclaration{}
->>>>>>> 5d15cd59
 
 func NewInterfaceDeclaration(
 	gauge common.MemoryGauge,
