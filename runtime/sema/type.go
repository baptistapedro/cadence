--- conflicted
+++ resolved
@@ -3237,7 +3237,7 @@
 		// A non-storable reference type is not a (static) subtype of a storable reference.
 		// However, a dynamic cast is valid, if the reference is authorized.
 		//
-		// The holder of the may not gain more permissions without having authorization.
+		// The holder of the reference may not gain more permissions without having authorization.
 
 		if typedSuperType.Storable {
 			return false
@@ -3246,7 +3246,6 @@
 		// An authorized reference type `auth &T` (storable or non-storable)
 		// is a subtype of a reference type `&U` (authorized or non-authorized, storable or non-storable),
 		// if `T` is a subtype of `U`
-<<<<<<< HEAD
 
 		if typedSubType.Authorized {
 			return IsSubType(typedSubType.Type, typedSuperType.Type)
@@ -3255,27 +3254,14 @@
 		// An unauthorized reference type is not a subtype of an authorized reference type.
 		// Not even dynamically.
 		//
-		// The holder of the may not gain more permissions.
-
-=======
-
-		if typedSubType.Authorized {
-			return IsSubType(typedSubType.Type, typedSuperType.Type)
-		}
-
-		// An unauthorized reference type is not a subtype of an authorized reference type.
-		// Not even dynamically.
-		//
-		// The holder of the may not gain more permissions.
-
->>>>>>> 9584785a
+		// The holder of the reference may not gain more permissions.
+
 		if typedSuperType.Authorized {
 			return false
 		}
 
 		switch typedInnerSuperType := typedSuperType.Type.(type) {
 		case *RestrictedResourceType:
-<<<<<<< HEAD
 
 			switch typedInnerSubType := typedSubType.Type.(type) {
 			case *RestrictedResourceType:
@@ -3305,37 +3291,6 @@
 				//
 				// The holder of the reference may not gain more permissions or knowledge.
 
-=======
-
-			switch typedInnerSubType := typedSubType.Type.(type) {
-			case *RestrictedResourceType:
-				// An unauthorized reference to a restricted resource type `&T{Us}` is a subtype of
-				// a reference to a reference to a restricted resource type `&V{Ws}`,
-				// if `T == V` and `Ws` is a subset of `Us`.
-				//
-				// The holder of the reference may only further restrict the resource.
-
-				return typedInnerSubType.Type == typedInnerSuperType.Type &&
-					typedInnerSuperType.RestrictionSet().
-						IsSubsetOf(typedInnerSubType.RestrictionSet())
-
-			case *CompositeType:
-				// An unauthorized reference to a resource type `&T` is a subtype of
-				// a reference to a restricted resource type `&T{Us}`, if `T == U`.
-				//
-				// The holder of the reference may restrict the resource.
-
-				return typedInnerSubType.Kind == common.CompositeKindResource &&
-					typedInnerSubType == typedInnerSuperType.Type
-
-			case *InterfaceType:
-				// An unauthorized reference to a resource interface type
-				// is not a subtype of a reference to a restricted resource type.
-				// Not even dynamically.
-				//
-				// The holder of the reference may not gain more permissions or knowledge.
-
->>>>>>> 9584785a
 				return false
 			}
 
@@ -3455,22 +3410,15 @@
 
 			return false
 		}
-<<<<<<< HEAD
 
 	case *CompositeType:
 
-=======
-
-	case *CompositeType:
-
->>>>>>> 9584785a
 		switch typedSubType := subType.(type) {
 		case *RestrictedResourceType:
 			// A restricted resource type `T{Us}` is a subtype of a resource type `V`, if `T == V`
 
 			return typedSuperType.Kind == common.CompositeKindResource &&
 				typedSubType.Type == typedSuperType
-<<<<<<< HEAD
 
 		case *InterfaceType:
 			// A resource interface type `T` is not a (static) subtype of a resource type `U`.
@@ -3481,18 +3429,6 @@
 		case *CompositeType:
 			// A composite type is never a subtype of another composite type
 
-=======
-
-		case *InterfaceType:
-			// A resource interface type `T` is not a (static) subtype of a resource type `U`.
-			// However, a dynamic cast is valid.
-
-			return false
-
-		case *CompositeType:
-			// A composite type is never a subtype of another composite type
-
->>>>>>> 9584785a
 			return false
 		}
 
