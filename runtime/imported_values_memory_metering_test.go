--- conflicted
+++ resolved
@@ -372,11 +372,7 @@
 
 		executeScript(script, meter, structValue)
 		assert.Equal(t, uint64(1), meter[common.MemoryKindCompositeValueBase])
-<<<<<<< HEAD
-		assert.Equal(t, uint64(103), meter[common.MemoryKindRawString])
-=======
 		assert.Equal(t, uint64(17), meter[common.MemoryKindRawString])
->>>>>>> 82286193
 	})
 }
 
@@ -580,11 +576,7 @@
 		},
 		{
 			MemoryKind: common.MemoryKindRawString,
-<<<<<<< HEAD
-			Weight:     118,
-=======
 			Weight:     13,
->>>>>>> 82286193
 			Name:       "string",
 			Location:   common.StringLocation("abc"),
 		},
