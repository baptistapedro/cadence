/*
 * Cadence - The resource-oriented smart contract programming language
 *
 * Copyright 2019-2022 Dapper Labs, Inc.
 *
 * Licensed under the Apache License, Version 2.0 (the "License");
 * you may not use this file except in compliance with the License.
 * You may obtain a copy of the License at
 *
 *   http://www.apache.org/licenses/LICENSE-2.0
 *
 * Unless required by applicable law or agreed to in writing, software
 * distributed under the License is distributed on an "AS IS" BASIS,
 * WITHOUT WARRANTIES OR CONDITIONS OF ANY KIND, either express or implied.
 * See the License for the specific language governing permissions and
 * limitations under the License.
 */

package parser

import (
	"fmt"
	"math"
	"math/big"
	"math/rand"
	"strconv"
	"strings"
	"testing"

	"github.com/stretchr/testify/assert"
	"github.com/stretchr/testify/require"

	"github.com/onflow/cadence/runtime/ast"
	"github.com/onflow/cadence/runtime/common"
	"github.com/onflow/cadence/runtime/errors"
	"github.com/onflow/cadence/runtime/tests/utils"
)

func TestParseSimpleInfixExpression(t *testing.T) {

	t.Parallel()

	t.Run("no spaces", func(t *testing.T) {

		t.Parallel()

		result, errs := testParseExpression("1+2*3")
		require.Empty(t, errs)

		utils.AssertEqualWithDiff(t,
			&ast.BinaryExpression{
				Operation: ast.OperationPlus,
				Left: &ast.IntegerExpression{
					PositiveLiteral: []byte("1"),
					Value:           big.NewInt(1),
					Base:            10,
					Range: ast.Range{
						StartPos: ast.Position{Line: 1, Column: 0, Offset: 0},
						EndPos:   ast.Position{Line: 1, Column: 0, Offset: 0},
					},
				},
				Right: &ast.BinaryExpression{
					Operation: ast.OperationMul,
					Left: &ast.IntegerExpression{
						PositiveLiteral: []byte("2"),
						Value:           big.NewInt(2),
						Base:            10,
						Range: ast.Range{
							StartPos: ast.Position{Line: 1, Column: 2, Offset: 2},
							EndPos:   ast.Position{Line: 1, Column: 2, Offset: 2},
						},
					},
					Right: &ast.IntegerExpression{
						PositiveLiteral: []byte("3"),
						Value:           big.NewInt(3),
						Base:            10,
						Range: ast.Range{
							StartPos: ast.Position{Line: 1, Column: 4, Offset: 4},
							EndPos:   ast.Position{Line: 1, Column: 4, Offset: 4},
						},
					},
				},
			},
			result,
		)
	})

	t.Run("with spaces", func(t *testing.T) {

		t.Parallel()

		result, errs := testParseExpression("  1   +   2  *   3 ")
		require.Empty(t, errs)

		utils.AssertEqualWithDiff(t,
			&ast.BinaryExpression{
				Operation: ast.OperationPlus,
				Left: &ast.IntegerExpression{
					PositiveLiteral: []byte("1"),
					Value:           big.NewInt(1),
					Base:            10,
					Range: ast.Range{
						StartPos: ast.Position{Line: 1, Column: 2, Offset: 2},
						EndPos:   ast.Position{Line: 1, Column: 2, Offset: 2},
					},
				},
				Right: &ast.BinaryExpression{
					Operation: ast.OperationMul,
					Left: &ast.IntegerExpression{
						PositiveLiteral: []byte("2"),
						Value:           big.NewInt(2),
						Base:            10,
						Range: ast.Range{
							StartPos: ast.Position{Line: 1, Column: 10, Offset: 10},
							EndPos:   ast.Position{Line: 1, Column: 10, Offset: 10},
						},
					},
					Right: &ast.IntegerExpression{
						PositiveLiteral: []byte("3"),
						Value:           big.NewInt(3),
						Base:            10,
						Range: ast.Range{
							StartPos: ast.Position{Line: 1, Column: 17, Offset: 17},
							EndPos:   ast.Position{Line: 1, Column: 17, Offset: 17},
						},
					},
				},
			},
			result,
		)
	})

	t.Run("repeated infix, same operator, left associative", func(t *testing.T) {

		t.Parallel()

		result, errs := testParseExpression("1 + 2 + 3")
		require.Empty(t, errs)

		utils.AssertEqualWithDiff(t,
			&ast.BinaryExpression{
				Operation: ast.OperationPlus,
				Left: &ast.BinaryExpression{
					Operation: ast.OperationPlus,
					Left: &ast.IntegerExpression{
						PositiveLiteral: []byte("1"),
						Value:           big.NewInt(1),
						Base:            10,
						Range: ast.Range{
							StartPos: ast.Position{Line: 1, Column: 0, Offset: 0},
							EndPos:   ast.Position{Line: 1, Column: 0, Offset: 0},
						},
					},
					Right: &ast.IntegerExpression{
						PositiveLiteral: []byte("2"),
						Value:           big.NewInt(2),
						Base:            10,
						Range: ast.Range{
							StartPos: ast.Position{Line: 1, Column: 4, Offset: 4},
							EndPos:   ast.Position{Line: 1, Column: 4, Offset: 4},
						},
					},
				},
				Right: &ast.IntegerExpression{
					PositiveLiteral: []byte("3"),
					Value:           big.NewInt(3),
					Base:            10,
					Range: ast.Range{
						StartPos: ast.Position{Line: 1, Column: 8, Offset: 8},
						EndPos:   ast.Position{Line: 1, Column: 8, Offset: 8},
					},
				},
			},
			result,
		)
	})

	t.Run("repeated infix, same operator, right associative", func(t *testing.T) {

		t.Parallel()

		result, errs := testParseExpression("1 ?? 2 ?? 3")
		require.Empty(t, errs)

		utils.AssertEqualWithDiff(t,
			&ast.BinaryExpression{
				Operation: ast.OperationNilCoalesce,
				Left: &ast.IntegerExpression{
					PositiveLiteral: []byte("1"),
					Value:           big.NewInt(1),
					Base:            10,
					Range: ast.Range{
						StartPos: ast.Position{Line: 1, Column: 0, Offset: 0},
						EndPos:   ast.Position{Line: 1, Column: 0, Offset: 0},
					},
				},
				Right: &ast.BinaryExpression{
					Operation: ast.OperationNilCoalesce,
					Left: &ast.IntegerExpression{
						PositiveLiteral: []byte("2"),
						Value:           big.NewInt(2),
						Base:            10,
						Range: ast.Range{
							StartPos: ast.Position{Line: 1, Column: 5, Offset: 5},
							EndPos:   ast.Position{Line: 1, Column: 5, Offset: 5},
						},
					},
					Right: &ast.IntegerExpression{
						PositiveLiteral: []byte("3"),
						Value:           big.NewInt(3),
						Base:            10,
						Range: ast.Range{
							StartPos: ast.Position{Line: 1, Column: 10, Offset: 10},
							EndPos:   ast.Position{Line: 1, Column: 10, Offset: 10},
						},
					},
				},
			},
			result,
		)
	})
}

func TestParseAdvancedExpression(t *testing.T) {

	t.Parallel()

	t.Run("mixed infix and prefix", func(t *testing.T) {

		t.Parallel()

		result, errs := testParseExpression("1 +- 2 -- 3")
		require.Empty(t, errs)

		utils.AssertEqualWithDiff(t,
			&ast.BinaryExpression{
				Operation: ast.OperationMinus,
				Left: &ast.BinaryExpression{
					Operation: ast.OperationPlus,
					Left: &ast.IntegerExpression{
						PositiveLiteral: []byte("1"),
						Value:           big.NewInt(1),
						Base:            10,
						Range: ast.Range{
							StartPos: ast.Position{Line: 1, Column: 0, Offset: 0},
							EndPos:   ast.Position{Line: 1, Column: 0, Offset: 0},
						},
					},
					Right: &ast.IntegerExpression{
						PositiveLiteral: []byte("2"),
						Value:           big.NewInt(-2),
						Base:            10,
						Range: ast.Range{
							StartPos: ast.Position{Line: 1, Column: 3, Offset: 3},
							EndPos:   ast.Position{Line: 1, Column: 5, Offset: 5},
						},
					},
				},
				Right: &ast.IntegerExpression{
					PositiveLiteral: []byte("3"),
					Value:           big.NewInt(-3),
					Base:            10,
					Range: ast.Range{
						StartPos: ast.Position{Line: 1, Column: 8, Offset: 8},
						EndPos:   ast.Position{Line: 1, Column: 10, Offset: 10},
					},
				},
			},
			result,
		)
	})

	t.Run("nested expression", func(t *testing.T) {

		t.Parallel()

		result, errs := testParseExpression("(1 + 2) * 3")
		require.Empty(t, errs)

		utils.AssertEqualWithDiff(t,
			&ast.BinaryExpression{
				Operation: ast.OperationMul,
				Left: &ast.BinaryExpression{
					Operation: ast.OperationPlus,
					Left: &ast.IntegerExpression{
						PositiveLiteral: []byte("1"),
						Value:           big.NewInt(1),
						Base:            10,
						Range: ast.Range{
							StartPos: ast.Position{Line: 1, Column: 1, Offset: 1},
							EndPos:   ast.Position{Line: 1, Column: 1, Offset: 1},
						},
					},
					Right: &ast.IntegerExpression{
						PositiveLiteral: []byte("2"),
						Value:           big.NewInt(2),
						Base:            10,
						Range: ast.Range{
							StartPos: ast.Position{Line: 1, Column: 5, Offset: 5},
							EndPos:   ast.Position{Line: 1, Column: 5, Offset: 5},
						},
					},
				},
				Right: &ast.IntegerExpression{
					PositiveLiteral: []byte("3"),
					Value:           big.NewInt(3),
					Base:            10,
					Range: ast.Range{
						StartPos: ast.Position{Line: 1, Column: 10, Offset: 10},
						EndPos:   ast.Position{Line: 1, Column: 10, Offset: 10},
					},
				},
			},
			result,
		)
	})

	t.Run("MemoryError in setExprMetaLeftDenotation", func(t *testing.T) {

		t.Parallel()

		gauge := makeLimitingMemoryGauge()
		gauge.debug = true
		gauge.Limit(common.MemoryKindPosition, 11)

		var panicMsg any
		(func() {
			defer func() {
				panicMsg = recover()
			}()
			ParseExpression([]byte("1 < 2"), gauge)
		})()

		require.IsType(t, errors.MemoryError{}, panicMsg)

		fatalError, _ := panicMsg.(errors.MemoryError)
		var expectedError limitingMemoryGaugeError
		assert.ErrorAs(t, fatalError, &expectedError)
	})

	t.Run("MemoryError in parser.report", func(t *testing.T) {

		t.Parallel()

		gauge := makeLimitingMemoryGauge()
		gauge.Limit(common.MemoryKindIntegerExpression, 1)

		var panicMsg any
		(func() {
			defer func() {
				panicMsg = recover()
			}()

			ParseExpression([]byte("1 < 2 > 3"), gauge)
		})()

		require.IsType(t, errors.MemoryError{}, panicMsg)

		fatalError, _ := panicMsg.(errors.MemoryError)
		var expectedError limitingMemoryGaugeError
		assert.ErrorAs(t, fatalError, &expectedError)
	})

	t.Run("less and greater", func(t *testing.T) {

		t.Parallel()

		result, errs := testParseExpression("1 < 2 > 3")
		require.Empty(t, errs)

		utils.AssertEqualWithDiff(t,
			&ast.BinaryExpression{
				Operation: ast.OperationGreater,
				Left: &ast.BinaryExpression{
					Operation: ast.OperationLess,
					Left: &ast.IntegerExpression{
						PositiveLiteral: []byte("1"),
						Value:           big.NewInt(1),
						Base:            10,
						Range: ast.Range{
							StartPos: ast.Position{Line: 1, Column: 0, Offset: 0},
							EndPos:   ast.Position{Line: 1, Column: 0, Offset: 0},
						},
					},
					Right: &ast.IntegerExpression{
						PositiveLiteral: []byte("2"),
						Value:           big.NewInt(2),
						Base:            10,
						Range: ast.Range{
							StartPos: ast.Position{Line: 1, Column: 4, Offset: 4},
							EndPos:   ast.Position{Line: 1, Column: 4, Offset: 4},
						},
					},
				},
				Right: &ast.IntegerExpression{
					PositiveLiteral: []byte("3"),
					Value:           big.NewInt(3),
					Base:            10,
					Range: ast.Range{
						StartPos: ast.Position{Line: 1, Column: 8, Offset: 8},
						EndPos:   ast.Position{Line: 1, Column: 8, Offset: 8},
					},
				},
			},
			result,
		)
	})

	t.Run("conditional", func(t *testing.T) {

		t.Parallel()

		result, errs := testParseExpression("a ? b : c ? d : e")
		require.Empty(t, errs)

		utils.AssertEqualWithDiff(t,
			&ast.ConditionalExpression{
				Test: &ast.IdentifierExpression{
					Identifier: ast.Identifier{
						Identifier: "a",
						Pos:        ast.Position{Line: 1, Column: 0, Offset: 0},
					},
				},
				Then: &ast.IdentifierExpression{
					Identifier: ast.Identifier{
						Identifier: "b",
						Pos:        ast.Position{Line: 1, Column: 4, Offset: 4},
					},
				},
				Else: &ast.ConditionalExpression{
					Test: &ast.IdentifierExpression{
						Identifier: ast.Identifier{
							Identifier: "c",
							Pos:        ast.Position{Line: 1, Column: 8, Offset: 8},
						},
					},
					Then: &ast.IdentifierExpression{
						Identifier: ast.Identifier{
							Identifier: "d",
							Pos:        ast.Position{Line: 1, Column: 12, Offset: 12},
						},
					},
					Else: &ast.IdentifierExpression{
						Identifier: ast.Identifier{
							Identifier: "e",
							Pos:        ast.Position{Line: 1, Column: 16, Offset: 16},
						},
					},
				},
			},
			result,
		)
	})

	t.Run("boolean expressions", func(t *testing.T) {

		t.Parallel()

		result, errs := testParseExpression("true + false")
		require.Empty(t, errs)

		utils.AssertEqualWithDiff(t,
			&ast.BinaryExpression{
				Operation: ast.OperationPlus,
				Left: &ast.BoolExpression{
					Value: true,
					Range: ast.Range{
						StartPos: ast.Position{Line: 1, Column: 0, Offset: 0},
						EndPos:   ast.Position{Line: 1, Column: 3, Offset: 3},
					},
				},
				Right: &ast.BoolExpression{
					Value: false,
					Range: ast.Range{
						StartPos: ast.Position{Line: 1, Column: 7, Offset: 7},
						EndPos:   ast.Position{Line: 1, Column: 11, Offset: 11},
					},
				},
			},
			result,
		)
	})

	t.Run("move operator, nested", func(t *testing.T) {

		t.Parallel()

		result, errs := testParseExpression("(<-x)")
		require.Empty(t, errs)

		utils.AssertEqualWithDiff(t,
			&ast.UnaryExpression{
				Operation: ast.OperationMove,
				Expression: &ast.IdentifierExpression{
					Identifier: ast.Identifier{
						Identifier: "x",
						Pos:        ast.Position{Line: 1, Column: 3, Offset: 3},
					},
				},
				StartPos: ast.Position{Line: 1, Column: 1, Offset: 1},
			},
			result,
		)
	})

}

func TestParseArrayExpression(t *testing.T) {

	t.Parallel()

	t.Run("array expression", func(t *testing.T) {

		t.Parallel()

		result, errs := testParseExpression("[ 1,2 + 3, 4  ,  5 ]")
		require.Empty(t, errs)

		utils.AssertEqualWithDiff(t,
			&ast.ArrayExpression{
				Values: []ast.Expression{
					&ast.IntegerExpression{
						PositiveLiteral: []byte("1"),
						Value:           big.NewInt(1),
						Base:            10,
						Range: ast.Range{
							StartPos: ast.Position{Line: 1, Column: 2, Offset: 2},
							EndPos:   ast.Position{Line: 1, Column: 2, Offset: 2},
						},
					},
					&ast.BinaryExpression{
						Operation: ast.OperationPlus,
						Left: &ast.IntegerExpression{
							PositiveLiteral: []byte("2"),
							Value:           big.NewInt(2),
							Base:            10,
							Range: ast.Range{
								StartPos: ast.Position{Line: 1, Column: 4, Offset: 4},
								EndPos:   ast.Position{Line: 1, Column: 4, Offset: 4},
							},
						},
						Right: &ast.IntegerExpression{
							PositiveLiteral: []byte("3"),
							Value:           big.NewInt(3),
							Base:            10,
							Range: ast.Range{
								StartPos: ast.Position{Line: 1, Column: 8, Offset: 8},
								EndPos:   ast.Position{Line: 1, Column: 8, Offset: 8},
							},
						},
					},
					&ast.IntegerExpression{
						PositiveLiteral: []byte("4"),
						Value:           big.NewInt(4),
						Base:            10,
						Range: ast.Range{
							StartPos: ast.Position{Line: 1, Column: 11, Offset: 11},
							EndPos:   ast.Position{Line: 1, Column: 11, Offset: 11},
						},
					},
					&ast.IntegerExpression{
						PositiveLiteral: []byte("5"),
						Value:           big.NewInt(5),
						Base:            10,
						Range: ast.Range{
							StartPos: ast.Position{Line: 1, Column: 17, Offset: 17},
							EndPos:   ast.Position{Line: 1, Column: 17, Offset: 17},
						},
					},
				},
				Range: ast.Range{
					StartPos: ast.Position{Line: 1, Column: 0, Offset: 0},
					EndPos:   ast.Position{Line: 1, Column: 19, Offset: 19},
				},
			},
			result,
		)
	})
}

func TestParseDictionaryExpression(t *testing.T) {

	t.Parallel()

	t.Run("dictionary expression", func(t *testing.T) {

		t.Parallel()

		result, errs := testParseExpression("{ 1:2 + 3, 4  :  5 }")
		require.Empty(t, errs)

		utils.AssertEqualWithDiff(t,
			&ast.DictionaryExpression{
				Entries: []ast.DictionaryEntry{
					{
						Key: &ast.IntegerExpression{
							PositiveLiteral: []byte("1"),
							Value:           big.NewInt(1),
							Base:            10,
							Range: ast.Range{
								StartPos: ast.Position{Line: 1, Column: 2, Offset: 2},
								EndPos:   ast.Position{Line: 1, Column: 2, Offset: 2},
							},
						},
						Value: &ast.BinaryExpression{
							Operation: ast.OperationPlus,
							Left: &ast.IntegerExpression{
								PositiveLiteral: []byte("2"),
								Value:           big.NewInt(2),
								Base:            10,
								Range: ast.Range{
									StartPos: ast.Position{Line: 1, Column: 4, Offset: 4},
									EndPos:   ast.Position{Line: 1, Column: 4, Offset: 4},
								},
							},
							Right: &ast.IntegerExpression{
								PositiveLiteral: []byte("3"),
								Value:           big.NewInt(3),
								Base:            10,
								Range: ast.Range{
									StartPos: ast.Position{Line: 1, Column: 8, Offset: 8},
									EndPos:   ast.Position{Line: 1, Column: 8, Offset: 8},
								},
							},
						},
					},
					{
						Key: &ast.IntegerExpression{
							PositiveLiteral: []byte("4"),
							Value:           big.NewInt(4),
							Base:            10,
							Range: ast.Range{
								StartPos: ast.Position{Line: 1, Column: 11, Offset: 11},
								EndPos:   ast.Position{Line: 1, Column: 11, Offset: 11},
							},
						},
						Value: &ast.IntegerExpression{
							PositiveLiteral: []byte("5"),
							Value:           big.NewInt(5),
							Base:            10,
							Range: ast.Range{
								StartPos: ast.Position{Line: 1, Column: 17, Offset: 17},
								EndPos:   ast.Position{Line: 1, Column: 17, Offset: 17},
							},
						},
					},
				},
				Range: ast.Range{
					StartPos: ast.Position{Line: 1, Column: 0, Offset: 0},
					EndPos:   ast.Position{Line: 1, Column: 19, Offset: 19},
				},
			},
			result,
		)
	})
}

func TestParseIndexExpression(t *testing.T) {
	t.Run("index expression", func(t *testing.T) {
		result, errs := testParseExpression("a[0]")
		require.Empty(t, errs)

		utils.AssertEqualWithDiff(t,
			&ast.IndexExpression{
				TargetExpression: &ast.IdentifierExpression{
					Identifier: ast.Identifier{
						Identifier: "a",
						Pos:        ast.Position{Line: 1, Column: 0, Offset: 0},
					},
				},
				IndexingExpression: &ast.IntegerExpression{
					PositiveLiteral: []byte("0"),
					Value:           new(big.Int),
					Base:            10,
					Range: ast.Range{
						StartPos: ast.Position{Line: 1, Column: 2, Offset: 2},
						EndPos:   ast.Position{Line: 1, Column: 2, Offset: 2},
					},
				},
				Range: ast.Range{
					StartPos: ast.Position{Line: 1, Column: 1, Offset: 1},
					EndPos:   ast.Position{Line: 1, Column: 3, Offset: 3},
				},
			},
			result,
		)
	})
	t.Run("index expression with whitespace", func(t *testing.T) {
		result, errs := testParseExpression("a [ 0 ]")
		require.Empty(t, errs)

		utils.AssertEqualWithDiff(t,
			&ast.IndexExpression{
				TargetExpression: &ast.IdentifierExpression{
					Identifier: ast.Identifier{
						Identifier: "a",
						Pos:        ast.Position{Line: 1, Column: 0, Offset: 0},
					},
				},
				IndexingExpression: &ast.IntegerExpression{
					PositiveLiteral: []byte("0"),
					Value:           new(big.Int),
					Base:            10,
					Range: ast.Range{
						StartPos: ast.Position{Line: 1, Column: 4, Offset: 4},
						EndPos:   ast.Position{Line: 1, Column: 4, Offset: 4},
					},
				},
				Range: ast.Range{
					StartPos: ast.Position{Line: 1, Column: 2, Offset: 2},
					EndPos:   ast.Position{Line: 1, Column: 6, Offset: 6},
				},
			},
			result,
		)
	})
	t.Run("index expression with identifier", func(t *testing.T) {
		result, errs := testParseExpression("a [foo]")
		require.Empty(t, errs)

		utils.AssertEqualWithDiff(t,
			&ast.IndexExpression{
				TargetExpression: &ast.IdentifierExpression{
					Identifier: ast.Identifier{
						Identifier: "a",
						Pos:        ast.Position{Line: 1, Column: 0, Offset: 0},
					},
				},
				IndexingExpression: &ast.IdentifierExpression{
					Identifier: ast.Identifier{
						Identifier: "foo",
						Pos:        ast.Position{Line: 1, Column: 3, Offset: 3},
					},
				},
				Range: ast.Range{
					StartPos: ast.Position{Line: 1, Column: 2, Offset: 2},
					EndPos:   ast.Position{Line: 1, Column: 6, Offset: 6},
				},
			},
			result,
		)
	})
}

func TestParseIdentifier(t *testing.T) {

	t.Parallel()

	t.Run("identifier in addition", func(t *testing.T) {

		t.Parallel()

		result, errs := testParseExpression("a + 3")
		require.Empty(t, errs)

		utils.AssertEqualWithDiff(t,
			&ast.BinaryExpression{
				Operation: ast.OperationPlus,
				Left: &ast.IdentifierExpression{
					Identifier: ast.Identifier{
						Identifier: "a",
						Pos:        ast.Position{Line: 1, Column: 0, Offset: 0},
					},
				},
				Right: &ast.IntegerExpression{
					PositiveLiteral: []byte("3"),
					Value:           big.NewInt(3),
					Base:            10,
					Range: ast.Range{
						StartPos: ast.Position{Line: 1, Column: 4, Offset: 4},
						EndPos:   ast.Position{Line: 1, Column: 4, Offset: 4},
					},
				},
			},
			result,
		)
	})
}

func TestParsePath(t *testing.T) {

	t.Parallel()

	result, errs := testParseExpression("/foo/bar")
	require.Empty(t, errs)

	utils.AssertEqualWithDiff(t,
		&ast.PathExpression{
			Domain: ast.Identifier{
				Identifier: "foo",
				Pos:        ast.Position{Line: 1, Column: 1, Offset: 1},
			},
			Identifier: ast.Identifier{
				Identifier: "bar",
				Pos:        ast.Position{Line: 1, Column: 5, Offset: 5},
			},
			StartPos: ast.Position{Line: 1, Column: 0, Offset: 0},
		},
		result,
	)
}

func TestParseString(t *testing.T) {

	t.Parallel()

	t.Run("valid, empty", func(t *testing.T) {

		t.Parallel()

		result, errs := testParseExpression("\"\"")
		assert.Empty(t, errs)

		utils.AssertEqualWithDiff(t,
			&ast.StringExpression{
				Value: "",
				Range: ast.Range{
					StartPos: ast.Position{Line: 1, Column: 0, Offset: 0},
					EndPos:   ast.Position{Line: 1, Column: 1, Offset: 1},
				},
			},
			result,
		)
	})

	t.Run("invalid, empty, missing end at end of file", func(t *testing.T) {

		t.Parallel()

		result, errs := testParseExpression("\"")
		utils.AssertEqualWithDiff(t,
			[]error{
				&SyntaxError{
					Message: "invalid end of string literal: missing '\"'",
					Pos:     ast.Position{Offset: 1, Line: 1, Column: 1},
				},
			},
			errs,
		)

		utils.AssertEqualWithDiff(t,
			&ast.StringExpression{
				Value: "",
				Range: ast.Range{
					StartPos: ast.Position{Line: 1, Column: 0, Offset: 0},
					EndPos:   ast.Position{Line: 1, Column: 0, Offset: 0},
				},
			},
			result,
		)
	})

	t.Run("invalid, empty, missing end at end of line", func(t *testing.T) {

		t.Parallel()

		result, errs := testParseExpression("\"\n")
		utils.AssertEqualWithDiff(t,
			[]error{
				&SyntaxError{
					Message: "invalid end of string literal: missing '\"'",
					Pos:     ast.Position{Line: 2, Column: 0, Offset: 2},
				},
			},
			errs,
		)

		utils.AssertEqualWithDiff(t,
			&ast.StringExpression{
				Value: "",
				Range: ast.Range{
					StartPos: ast.Position{Line: 1, Column: 0, Offset: 0},
					EndPos:   ast.Position{Line: 1, Column: 0, Offset: 0},
				},
			},
			result,
		)
	})

	t.Run("invalid, non-empty, missing end at end of file", func(t *testing.T) {

		t.Parallel()
		result, errs := testParseExpression("\"t")
		utils.AssertEqualWithDiff(t,
			[]error{
				&SyntaxError{
					Message: "invalid end of string literal: missing '\"'",
					Pos:     ast.Position{Offset: 2, Line: 1, Column: 2},
				},
			},
			errs,
		)

		utils.AssertEqualWithDiff(t,
			&ast.StringExpression{
				Value: "t",
				Range: ast.Range{
					StartPos: ast.Position{Line: 1, Column: 0, Offset: 0},
					EndPos:   ast.Position{Line: 1, Column: 1, Offset: 1},
				},
			},
			result,
		)
	})

	t.Run("invalid, non-empty, missing end at end of line", func(t *testing.T) {

		t.Parallel()

		result, errs := testParseExpression("\"t\n")
		utils.AssertEqualWithDiff(t,
			[]error{
				&SyntaxError{
					Message: "invalid end of string literal: missing '\"'",
					Pos:     ast.Position{Line: 2, Column: 0, Offset: 3},
				},
			},
			errs,
		)

		utils.AssertEqualWithDiff(t,
			&ast.StringExpression{
				Value: "t",
				Range: ast.Range{
					StartPos: ast.Position{Line: 1, Column: 0, Offset: 0},
					EndPos:   ast.Position{Line: 1, Column: 1, Offset: 1},
				},
			},
			result,
		)
	})

	t.Run("invalid, non-empty, missing escape character", func(t *testing.T) {

		t.Parallel()

		result, errs := testParseExpression("\"\\")
		utils.AssertEqualWithDiff(t,
			[]error{
				&SyntaxError{
					Message: "incomplete escape sequence: missing character after escape character",
					Pos:     ast.Position{Offset: 2, Line: 1, Column: 2},
				},
				&SyntaxError{
					Message: "invalid end of string literal: missing '\"'",
					Pos:     ast.Position{Offset: 2, Line: 1, Column: 2},
				},
			},
			errs,
		)

		utils.AssertEqualWithDiff(t,
			&ast.StringExpression{
				Value: "",
				Range: ast.Range{
					StartPos: ast.Position{Line: 1, Column: 0, Offset: 0},
					EndPos:   ast.Position{Line: 1, Column: 1, Offset: 1},
				},
			},
			result,
		)
	})

	t.Run("valid, with escapes", func(t *testing.T) {

		t.Parallel()

		result, errs := testParseExpression(`"te\tst\"te\u{1F3CE}\u{FE0F}xt"`)
		assert.Empty(t, errs)

		utils.AssertEqualWithDiff(t,
			&ast.StringExpression{
				Value: "te\tst\"te\U0001F3CE\uFE0Fxt",
				Range: ast.Range{
					StartPos: ast.Position{Line: 1, Column: 0, Offset: 0},
					EndPos:   ast.Position{Line: 1, Column: 30, Offset: 30},
				},
			},
			result,
		)
	})

	t.Run("invalid, unknown escape character", func(t *testing.T) {

		t.Parallel()

		result, errs := testParseExpression(`"te\Xst"`)
		utils.AssertEqualWithDiff(t,
			[]error{
				&SyntaxError{
					Message: "invalid escape character: 'X'",
					Pos:     ast.Position{Offset: 8, Line: 1, Column: 8},
				},
			},
			errs,
		)

		utils.AssertEqualWithDiff(t,
			&ast.StringExpression{
				Value: "test",
				Range: ast.Range{
					StartPos: ast.Position{Line: 1, Column: 0, Offset: 0},
					EndPos:   ast.Position{Line: 1, Column: 7, Offset: 7},
				},
			},
			result,
		)
	})

	t.Run("invalid, missing '{' after Unicode escape character", func(t *testing.T) {

		t.Parallel()

		result, errs := testParseExpression(`"te\u`)
		utils.AssertEqualWithDiff(t,
			[]error{
				&SyntaxError{
					Message: "incomplete Unicode escape sequence: missing character '{' after escape character",
					Pos:     ast.Position{Offset: 5, Line: 1, Column: 5},
				},
				&SyntaxError{
					Message: "invalid end of string literal: missing '\"'",
					Pos:     ast.Position{Offset: 5, Line: 1, Column: 5},
				},
			},
			errs,
		)

		utils.AssertEqualWithDiff(t,
			&ast.StringExpression{
				Value: "te",
				Range: ast.Range{
					StartPos: ast.Position{Line: 1, Column: 0, Offset: 0},
					EndPos:   ast.Position{Line: 1, Column: 4, Offset: 4},
				},
			},
			result,
		)
	})

	t.Run("invalid, invalid character after Unicode escape character", func(t *testing.T) {

		t.Parallel()

		result, errs := testParseExpression(`"te\us`)
		utils.AssertEqualWithDiff(t,
			[]error{
				&SyntaxError{
					Message: "invalid Unicode escape sequence: expected '{', got 's'",
					Pos:     ast.Position{Offset: 6, Line: 1, Column: 6},
				},
				&SyntaxError{
					Message: "invalid end of string literal: missing '\"'",
					Pos:     ast.Position{Offset: 6, Line: 1, Column: 6},
				},
			},
			errs,
		)

		utils.AssertEqualWithDiff(t,
			&ast.StringExpression{
				Value: "te",
				Range: ast.Range{
					StartPos: ast.Position{Line: 1, Column: 0, Offset: 0},
					EndPos:   ast.Position{Line: 1, Column: 5, Offset: 5},
				},
			},
			result,
		)
	})

	t.Run("invalid, missing '}' after Unicode escape sequence digits", func(t *testing.T) {

		t.Parallel()

		result, errs := testParseExpression(`"te\u{`)
		utils.AssertEqualWithDiff(t,
			[]error{
				&SyntaxError{
					Message: "incomplete Unicode escape sequence: missing character '}' after escape character",
					Pos:     ast.Position{Offset: 6, Line: 1, Column: 6},
				},
				&SyntaxError{
					Message: "invalid end of string literal: missing '\"'",
					Pos:     ast.Position{Offset: 6, Line: 1, Column: 6},
				},
			},
			errs,
		)

		utils.AssertEqualWithDiff(t,
			&ast.StringExpression{
				Value: "te",
				Range: ast.Range{
					StartPos: ast.Position{Line: 1, Column: 0, Offset: 0},
					EndPos:   ast.Position{Line: 1, Column: 5, Offset: 5},
				},
			},
			result,
		)
	})

	t.Run("valid, empty Unicode escape sequence", func(t *testing.T) {

		t.Parallel()

		result, errs := testParseExpression(`"te\u{}"`)
		assert.Empty(t, errs)

		utils.AssertEqualWithDiff(t,
			&ast.StringExpression{
				Value: "te",
				Range: ast.Range{
					StartPos: ast.Position{Line: 1, Column: 0, Offset: 0},
					EndPos:   ast.Position{Line: 1, Column: 7, Offset: 7},
				},
			},
			result,
		)
	})

	t.Run("valid, non-empty Unicode escape sequence", func(t *testing.T) {

		t.Parallel()

		result, errs := testParseExpression(
			`"te\u{73}t ` +
				`\u{4A}J\u{4a}J ` +
				`\u{4B}K\u{4b}K ` +
				`\u{4C}L\u{4c}L ` +
				`\u{4D}M\u{4d}M ` +
				`\u{4E}N\u{4e}N ` +
				`\u{4F}O\u{4f}O"`,
		)
		assert.Empty(t, errs)

		utils.AssertEqualWithDiff(t,
			&ast.StringExpression{
				Value: "test JJJJ KKKK LLLL MMMM NNNN OOOO",
				Range: ast.Range{
					StartPos: ast.Position{Line: 1, Column: 0, Offset: 0},
					EndPos:   ast.Position{Line: 1, Column: 100, Offset: 100},
				},
			},
			result,
		)
	})

	t.Run("invalid, non-empty Unicode escape sequence", func(t *testing.T) {

		t.Parallel()

		result, errs := testParseExpression(`"te\u{X}st"`)
		utils.AssertEqualWithDiff(t,
			[]error{
				&SyntaxError{
					Message: "invalid Unicode escape sequence: expected hex digit, got 'X'",
					Pos:     ast.Position{Offset: 11, Line: 1, Column: 11},
				},
			},
			errs,
		)

		utils.AssertEqualWithDiff(t,
			&ast.StringExpression{
				Value: "test",
				Range: ast.Range{
					StartPos: ast.Position{Line: 1, Column: 0, Offset: 0},
					EndPos:   ast.Position{Line: 1, Column: 10, Offset: 10},
				},
			},
			result,
		)
	})
}

func TestParseInvocation(t *testing.T) {

	t.Parallel()

	t.Run("no arguments", func(t *testing.T) {

		t.Parallel()

		result, errs := testParseExpression("f()")
		require.Empty(t, errs)

		utils.AssertEqualWithDiff(t,
			&ast.InvocationExpression{
				InvokedExpression: &ast.IdentifierExpression{
					Identifier: ast.Identifier{
						Identifier: "f",
						Pos:        ast.Position{Offset: 0, Line: 1, Column: 0},
					},
				},
				Arguments:         nil,
				ArgumentsStartPos: ast.Position{Offset: 1, Line: 1, Column: 1},
				EndPos:            ast.Position{Offset: 2, Line: 1, Column: 2},
			},
			result,
		)
	})

	t.Run("no arguments, with whitespace", func(t *testing.T) {

		t.Parallel()

		result, errs := testParseExpression("f ()")
		require.Empty(t, errs)

		utils.AssertEqualWithDiff(t,
			&ast.InvocationExpression{
				InvokedExpression: &ast.IdentifierExpression{
					Identifier: ast.Identifier{
						Identifier: "f",
						Pos:        ast.Position{Offset: 0, Line: 1, Column: 0},
					},
				},
				Arguments:         nil,
				ArgumentsStartPos: ast.Position{Offset: 2, Line: 1, Column: 2},
				EndPos:            ast.Position{Offset: 3, Line: 1, Column: 3},
			},
			result,
		)
	})

	t.Run("no arguments, with whitespace within params", func(t *testing.T) {

		t.Parallel()

		result, errs := testParseExpression("f ( )")
		require.Empty(t, errs)

		utils.AssertEqualWithDiff(t,
			&ast.InvocationExpression{
				InvokedExpression: &ast.IdentifierExpression{
					Identifier: ast.Identifier{
						Identifier: "f",
						Pos:        ast.Position{Offset: 0, Line: 1, Column: 0},
					},
				},
				Arguments:         nil,
				ArgumentsStartPos: ast.Position{Offset: 2, Line: 1, Column: 2},
				EndPos:            ast.Position{Offset: 4, Line: 1, Column: 4},
			},
			result,
		)
	})

	t.Run("with arguments", func(t *testing.T) {

		t.Parallel()

		result, errs := testParseExpression("f(1)")
		require.Empty(t, errs)

		utils.AssertEqualWithDiff(t,
			&ast.InvocationExpression{
				InvokedExpression: &ast.IdentifierExpression{
					Identifier: ast.Identifier{
						Identifier: "f",
						Pos:        ast.Position{Offset: 0, Line: 1, Column: 0},
					},
				},
				Arguments: []*ast.Argument{
					{
						Label: "",
						Expression: &ast.IntegerExpression{
							PositiveLiteral: []byte("1"),
							Value:           big.NewInt(1),
							Base:            10,
							Range: ast.Range{
								StartPos: ast.Position{Offset: 2, Line: 1, Column: 2},
								EndPos:   ast.Position{Offset: 2, Line: 1, Column: 2},
							},
						},
						TrailingSeparatorPos: ast.Position{Offset: 3, Line: 1, Column: 3},
					},
				},
				ArgumentsStartPos: ast.Position{Offset: 1, Line: 1, Column: 1},
				EndPos:            ast.Position{Offset: 3, Line: 1, Column: 3},
			},
			result,
		)
	})

	t.Run("with labeled arguments", func(t *testing.T) {

		t.Parallel()

		result, errs := testParseExpression("f(label:1)")
		require.Empty(t, errs)

		utils.AssertEqualWithDiff(t,
			&ast.InvocationExpression{
				InvokedExpression: &ast.IdentifierExpression{
					Identifier: ast.Identifier{
						Identifier: "f",
						Pos:        ast.Position{Offset: 0, Line: 1, Column: 0},
					},
				},
				Arguments: []*ast.Argument{
					{
						Label:         "label",
						LabelStartPos: &ast.Position{Offset: 2, Line: 1, Column: 2},
						LabelEndPos:   &ast.Position{Offset: 6, Line: 1, Column: 6},
						Expression: &ast.IntegerExpression{
							PositiveLiteral: []byte("1"),
							Value:           big.NewInt(1),
							Base:            10,
							Range: ast.Range{
								StartPos: ast.Position{Offset: 8, Line: 1, Column: 8},
								EndPos:   ast.Position{Offset: 8, Line: 1, Column: 8},
							},
						},
						TrailingSeparatorPos: ast.Position{Offset: 9, Line: 1, Column: 9},
					},
				},
				ArgumentsStartPos: ast.Position{Offset: 1, Line: 1, Column: 1},
				EndPos:            ast.Position{Offset: 9, Line: 1, Column: 9},
			},
			result,
		)
	})

	t.Run("with arguments, multiple", func(t *testing.T) {

		t.Parallel()

		result, errs := testParseExpression("f(1,2)")
		require.Empty(t, errs)

		utils.AssertEqualWithDiff(t,
			&ast.InvocationExpression{
				InvokedExpression: &ast.IdentifierExpression{
					Identifier: ast.Identifier{
						Identifier: "f",
						Pos:        ast.Position{Offset: 0, Line: 1, Column: 0},
					},
				},
				Arguments: []*ast.Argument{
					{
						Label: "",
						Expression: &ast.IntegerExpression{
							PositiveLiteral: []byte("1"),
							Value:           big.NewInt(1),
							Base:            10,
							Range: ast.Range{
								StartPos: ast.Position{Offset: 2, Line: 1, Column: 2},
								EndPos:   ast.Position{Offset: 2, Line: 1, Column: 2},
							},
						},
						TrailingSeparatorPos: ast.Position{Offset: 3, Line: 1, Column: 3},
					},
					{
						Label: "",
						Expression: &ast.IntegerExpression{
							PositiveLiteral: []byte("2"),
							Value:           big.NewInt(2),
							Base:            10,
							Range: ast.Range{
								StartPos: ast.Position{Offset: 4, Line: 1, Column: 4},
								EndPos:   ast.Position{Offset: 4, Line: 1, Column: 4},
							},
						},
						TrailingSeparatorPos: ast.Position{Offset: 5, Line: 1, Column: 5},
					},
				},
				ArgumentsStartPos: ast.Position{Offset: 1, Line: 1, Column: 1},
				EndPos:            ast.Position{Offset: 5, Line: 1, Column: 5},
			},
			result,
		)
	})

	t.Run("with arguments, multiple, labeled", func(t *testing.T) {

		t.Parallel()

		result, errs := testParseExpression("f(a:1,b:2)")
		require.Empty(t, errs)

		utils.AssertEqualWithDiff(t,
			&ast.InvocationExpression{
				InvokedExpression: &ast.IdentifierExpression{
					Identifier: ast.Identifier{
						Identifier: "f",
						Pos:        ast.Position{Offset: 0, Line: 1, Column: 0},
					},
				},
				Arguments: []*ast.Argument{
					{
						Label:         "a",
						LabelStartPos: &ast.Position{Offset: 2, Line: 1, Column: 2},
						LabelEndPos:   &ast.Position{Offset: 2, Line: 1, Column: 2},
						Expression: &ast.IntegerExpression{
							PositiveLiteral: []byte("1"),
							Value:           big.NewInt(1),
							Base:            10,
							Range: ast.Range{
								StartPos: ast.Position{Offset: 4, Line: 1, Column: 4},
								EndPos:   ast.Position{Offset: 4, Line: 1, Column: 4},
							},
						},
						TrailingSeparatorPos: ast.Position{Offset: 5, Line: 1, Column: 5},
					},
					{
						Label:         "b",
						LabelStartPos: &ast.Position{Offset: 6, Line: 1, Column: 6},
						LabelEndPos:   &ast.Position{Offset: 6, Line: 1, Column: 6},
						Expression: &ast.IntegerExpression{
							PositiveLiteral: []byte("2"),
							Value:           big.NewInt(2),
							Base:            10,
							Range: ast.Range{
								StartPos: ast.Position{Offset: 8, Line: 1, Column: 8},
								EndPos:   ast.Position{Offset: 8, Line: 1, Column: 8},
							},
						},
						TrailingSeparatorPos: ast.Position{Offset: 9, Line: 1, Column: 9},
					},
				},
				ArgumentsStartPos: ast.Position{Offset: 1, Line: 1, Column: 1},
				EndPos:            ast.Position{Offset: 9, Line: 1, Column: 9},
			},
			result,
		)
	})

	t.Run("invalid: no arguments, multiple commas", func(t *testing.T) {

		t.Parallel()

		_, errs := testParseExpression("f(,,)")
		utils.AssertEqualWithDiff(t,
			[]error{
				&SyntaxError{
					Message: "expected argument or end of argument list, got ','",
					Pos:     ast.Position{Offset: 2, Line: 1, Column: 2},
				},
			},
			errs,
		)
	})

	t.Run("invalid: with argument, multiple commas", func(t *testing.T) {

		t.Parallel()

		_, errs := testParseExpression("f(1,,)")
		utils.AssertEqualWithDiff(t,
			[]error{
				&SyntaxError{
					Message: "expected argument or end of argument list, got ','",
					Pos:     ast.Position{Offset: 4, Line: 1, Column: 4},
				},
			},
			errs,
		)
	})

	t.Run("invalid: with multiple argument, no commas", func(t *testing.T) {

		t.Parallel()

		_, errs := testParseExpression("f(1 2)")
		utils.AssertEqualWithDiff(t,
			[]error{
				&SyntaxError{
					Message: "unexpected argument in argument list (expecting delimiter or end of argument list)," +
						" got decimal integer",
					Pos: ast.Position{Offset: 4, Line: 1, Column: 4},
				},
			},
			errs,
		)
	})

	t.Run("with arguments, nested", func(t *testing.T) {

		t.Parallel()

		result, errs := testParseExpression("f(1,g(2))")
		require.Empty(t, errs)

		utils.AssertEqualWithDiff(t,
			&ast.InvocationExpression{
				InvokedExpression: &ast.IdentifierExpression{
					Identifier: ast.Identifier{
						Identifier: "f",
						Pos:        ast.Position{Offset: 0, Line: 1, Column: 0},
					},
				},
				Arguments: []*ast.Argument{
					{
						Label: "",
						Expression: &ast.IntegerExpression{
							PositiveLiteral: []byte("1"),
							Value:           big.NewInt(1),
							Base:            10,
							Range: ast.Range{
								StartPos: ast.Position{Offset: 2, Line: 1, Column: 2},
								EndPos:   ast.Position{Offset: 2, Line: 1, Column: 2},
							},
						},
						TrailingSeparatorPos: ast.Position{Offset: 3, Line: 1, Column: 3},
					},
					{
						Label: "",
						Expression: &ast.InvocationExpression{
							InvokedExpression: &ast.IdentifierExpression{
								Identifier: ast.Identifier{
									Identifier: "g",
									Pos:        ast.Position{Offset: 4, Line: 1, Column: 4},
								},
							},
							Arguments: []*ast.Argument{
								{
									Label: "",
									Expression: &ast.IntegerExpression{
										PositiveLiteral: []byte("2"),
										Value:           big.NewInt(2),
										Base:            10,
										Range: ast.Range{
											StartPos: ast.Position{Offset: 6, Line: 1, Column: 6},
											EndPos:   ast.Position{Offset: 6, Line: 1, Column: 6},
										},
									},
									TrailingSeparatorPos: ast.Position{Offset: 7, Line: 1, Column: 7},
								},
							},
							ArgumentsStartPos: ast.Position{Offset: 5, Line: 1, Column: 5},
							EndPos:            ast.Position{Offset: 7, Line: 1, Column: 7},
						},
						TrailingSeparatorPos: ast.Position{Offset: 8, Line: 1, Column: 8},
					},
				},
				ArgumentsStartPos: ast.Position{Offset: 1, Line: 1, Column: 1},
				EndPos:            ast.Position{Offset: 8, Line: 1, Column: 8},
			},
			result,
		)
	})

	t.Run("with arguments, nested, string", func(t *testing.T) {

		t.Parallel()

		result, errs := testParseExpression("f(1,g(\"test\"))")
		require.Empty(t, errs)

		utils.AssertEqualWithDiff(t,
			&ast.InvocationExpression{
				InvokedExpression: &ast.IdentifierExpression{
					Identifier: ast.Identifier{
						Identifier: "f",
						Pos:        ast.Position{Offset: 0, Line: 1, Column: 0},
					},
				},
				Arguments: []*ast.Argument{
					{
						Label: "",
						Expression: &ast.IntegerExpression{
							PositiveLiteral: []byte("1"),
							Value:           big.NewInt(1),
							Base:            10,
							Range: ast.Range{
								StartPos: ast.Position{Offset: 2, Line: 1, Column: 2},
								EndPos:   ast.Position{Offset: 2, Line: 1, Column: 2},
							},
						},
						TrailingSeparatorPos: ast.Position{Offset: 3, Line: 1, Column: 3},
					},
					{
						Label: "",
						Expression: &ast.InvocationExpression{
							InvokedExpression: &ast.IdentifierExpression{
								Identifier: ast.Identifier{
									Identifier: "g",
									Pos:        ast.Position{Offset: 4, Line: 1, Column: 4},
								},
							},
							Arguments: []*ast.Argument{
								{
									Label: "",
									Expression: &ast.StringExpression{
										Value: "test",
										Range: ast.Range{
											StartPos: ast.Position{Offset: 6, Line: 1, Column: 6},
											EndPos:   ast.Position{Offset: 11, Line: 1, Column: 11},
										},
									},
									TrailingSeparatorPos: ast.Position{Offset: 12, Line: 1, Column: 12},
								},
							},
							ArgumentsStartPos: ast.Position{Offset: 5, Line: 1, Column: 5},
							EndPos:            ast.Position{Offset: 12, Line: 1, Column: 12},
						},
						TrailingSeparatorPos: ast.Position{Offset: 13, Line: 1, Column: 13},
					},
				},
				ArgumentsStartPos: ast.Position{Offset: 1, Line: 1, Column: 1},
				EndPos:            ast.Position{Offset: 13, Line: 1, Column: 13},
			},
			result,
		)
	})
}

func TestParseMemberExpression(t *testing.T) {

	t.Parallel()

	t.Run("identifier, no space", func(t *testing.T) {

		t.Parallel()

		result, errs := testParseExpression("f.n")
		require.Empty(t, errs)

		utils.AssertEqualWithDiff(t,
			&ast.MemberExpression{
				Expression: &ast.IdentifierExpression{
					Identifier: ast.Identifier{
						Identifier: "f",
						Pos:        ast.Position{Offset: 0, Line: 1, Column: 0},
					},
				},
				AccessPos: ast.Position{Offset: 1, Line: 1, Column: 1},
				Identifier: ast.Identifier{
					Identifier: "n",
					Pos:        ast.Position{Offset: 2, Line: 1, Column: 2},
				},
			},
			result,
		)
	})

	t.Run("whitespace before", func(t *testing.T) {

		t.Parallel()

		result, errs := testParseExpression("f .n")
		require.Empty(t, errs)

		utils.AssertEqualWithDiff(t,
			&ast.MemberExpression{
				Expression: &ast.IdentifierExpression{
					Identifier: ast.Identifier{
						Identifier: "f",
						Pos:        ast.Position{Offset: 0, Line: 1, Column: 0},
					},
				},
				AccessPos: ast.Position{Offset: 2, Line: 1, Column: 2},
				Identifier: ast.Identifier{
					Identifier: "n",
					Pos:        ast.Position{Offset: 3, Line: 1, Column: 3},
				},
			},
			result,
		)
	})

	t.Run("missing name", func(t *testing.T) {

		t.Parallel()

		result, errs := testParseExpression("f.")
		utils.AssertEqualWithDiff(t,
			[]error{
				&SyntaxError{
					Message: "expected member name, got EOF",
					Pos:     ast.Position{Offset: 2, Line: 1, Column: 2},
				},
			},
			errs,
		)

		utils.AssertEqualWithDiff(t,
			&ast.MemberExpression{
				Expression: &ast.IdentifierExpression{
					Identifier: ast.Identifier{
						Identifier: "f",
						Pos:        ast.Position{Offset: 0, Line: 1, Column: 0},
					},
				},
				AccessPos: ast.Position{Offset: 1, Line: 1, Column: 1},
			},
			result,
		)
	})

	t.Run("precedence, left", func(t *testing.T) {

		t.Parallel()

		result, errs := testParseExpression("f.n * 3")
		require.Empty(t, errs)

		utils.AssertEqualWithDiff(t,
			&ast.BinaryExpression{
				Operation: ast.OperationMul,
				Left: &ast.MemberExpression{
					Expression: &ast.IdentifierExpression{
						Identifier: ast.Identifier{
							Identifier: "f",
							Pos:        ast.Position{Offset: 0, Line: 1, Column: 0},
						},
					},
					AccessPos: ast.Position{Offset: 1, Line: 1, Column: 1},
					Identifier: ast.Identifier{
						Identifier: "n",
						Pos:        ast.Position{Offset: 2, Line: 1, Column: 2},
					},
				},
				Right: &ast.IntegerExpression{
					PositiveLiteral: []byte("3"),
					Value:           big.NewInt(3),
					Base:            10,
					Range: ast.Range{
						StartPos: ast.Position{Offset: 6, Line: 1, Column: 6},
						EndPos:   ast.Position{Offset: 6, Line: 1, Column: 6},
					},
				},
			},
			result,
		)
	})

	t.Run("precedence, right", func(t *testing.T) {

		t.Parallel()

		result, errs := testParseExpression("3 * f.n")
		require.Empty(t, errs)

		utils.AssertEqualWithDiff(t,
			&ast.BinaryExpression{
				Operation: ast.OperationMul,
				Left: &ast.IntegerExpression{
					PositiveLiteral: []byte("3"),
					Value:           big.NewInt(3),
					Base:            10,
					Range: ast.Range{
						StartPos: ast.Position{Offset: 0, Line: 1, Column: 0},
						EndPos:   ast.Position{Offset: 0, Line: 1, Column: 0},
					},
				},
				Right: &ast.MemberExpression{
					Expression: &ast.IdentifierExpression{
						Identifier: ast.Identifier{
							Identifier: "f",
							Pos:        ast.Position{Offset: 4, Line: 1, Column: 4},
						},
					},
					AccessPos: ast.Position{Offset: 5, Line: 1, Column: 5},
					Identifier: ast.Identifier{
						Identifier: "n",
						Pos:        ast.Position{Offset: 6, Line: 1, Column: 6},
					},
				},
			},
			result,
		)
	})

	t.Run("identifier, optional", func(t *testing.T) {

		t.Parallel()

		result, errs := testParseExpression("f?.n")
		require.Empty(t, errs)

		utils.AssertEqualWithDiff(t,
			&ast.MemberExpression{
				Optional: true,
				Expression: &ast.IdentifierExpression{
					Identifier: ast.Identifier{
						Identifier: "f",
						Pos:        ast.Position{Offset: 0, Line: 1, Column: 0},
					},
				},
				AccessPos: ast.Position{Offset: 2, Line: 1, Column: 2},
				Identifier: ast.Identifier{
					Identifier: "n",
					Pos:        ast.Position{Offset: 3, Line: 1, Column: 3},
				},
			},
			result,
		)
	})

	t.Run("in declaration", func(t *testing.T) {

		t.Parallel()

		const code = `
          let a = b.c
        `
		result, errs := testParseProgram(code)
		require.Empty(t, errs)

		utils.AssertEqualWithDiff(t,
			[]ast.Declaration{
				&ast.VariableDeclaration{
					IsConstant: true,
					Identifier: ast.Identifier{
						Identifier: "a",
						Pos:        ast.Position{Offset: 15, Line: 2, Column: 14},
					},
					Transfer: &ast.Transfer{
						Operation: ast.TransferOperationCopy,
						Pos:       ast.Position{Offset: 17, Line: 2, Column: 16},
					},
					Value: &ast.MemberExpression{
						Expression: &ast.IdentifierExpression{
							Identifier: ast.Identifier{
								Identifier: "b",
								Pos:        ast.Position{Offset: 19, Line: 2, Column: 18},
							},
						},
						Identifier: ast.Identifier{
							Identifier: "c",
							Pos:        ast.Position{Offset: 21, Line: 2, Column: 20},
						},
						AccessPos: ast.Position{Offset: 20, Line: 2, Column: 19},
					},
					StartPos: ast.Position{Offset: 11, Line: 2, Column: 10},
				},
			},
			result.Declarations(),
		)
	})
}

func TestParseBlockComment(t *testing.T) {

	t.Parallel()

	t.Run("nested comment, nothing else", func(t *testing.T) {

		t.Parallel()

		result, errs := testParseExpression(" /* test  foo/* bar  */ asd*/ true")
		require.Empty(t, errs)

		utils.AssertEqualWithDiff(t,
			&ast.BoolExpression{
				Value: true,
				Range: ast.Range{
					StartPos: ast.Position{Line: 1, Column: 30, Offset: 30},
					EndPos:   ast.Position{Line: 1, Column: 33, Offset: 33},
				},
			},
			result,
		)
	})

	t.Run("two comments", func(t *testing.T) {

		t.Parallel()

		result, errs := testParseExpression(" /*test  foo*/ /* bar  */ true")
		require.Empty(t, errs)

		utils.AssertEqualWithDiff(t,
			&ast.BoolExpression{
				Value: true,
				Range: ast.Range{
					StartPos: ast.Position{Line: 1, Column: 26, Offset: 26},
					EndPos:   ast.Position{Line: 1, Column: 29, Offset: 29},
				},
			},
			result,
		)
	})

	t.Run("in infix", func(t *testing.T) {

		t.Parallel()

		result, errs := testParseExpression(" 1/*test  foo*/+/* bar  */ 2  ")
		require.Empty(t, errs)

		utils.AssertEqualWithDiff(t,
			&ast.BinaryExpression{
				Operation: ast.OperationPlus,
				Left: &ast.IntegerExpression{
					PositiveLiteral: []byte("1"),
					Value:           big.NewInt(1),
					Base:            10,
					Range: ast.Range{
						StartPos: ast.Position{Line: 1, Column: 1, Offset: 1},
						EndPos:   ast.Position{Line: 1, Column: 1, Offset: 1},
					},
				},
				Right: &ast.IntegerExpression{
					PositiveLiteral: []byte("2"),
					Value:           big.NewInt(2),
					Base:            10,
					Range: ast.Range{
						StartPos: ast.Position{Line: 1, Column: 27, Offset: 27},
						EndPos:   ast.Position{Line: 1, Column: 27, Offset: 27},
					},
				},
			},
			result,
		)
	})
}

func BenchmarkParseInfix(b *testing.B) {

	for i := 0; i < b.N; i++ {
		_, errs := testParseExpression("(8 - 1 + 3) * 6 - ((3 + 7) * 2)")
		if len(errs) > 0 {
			b.Fatalf("parsing expression failed: %s", errs)
		}
	}
}

func BenchmarkParseArray(b *testing.B) {

	var builder strings.Builder
	for i := 0; i < 10_000; i++ {
		if i > 0 {
			builder.WriteString(", ")
		}
		builder.WriteString(strconv.Itoa(rand.Intn(math.MaxUint8)))
	}

	lit := fmt.Sprintf(`[%s]`, builder.String())

	b.ResetTimer()

	for i := 0; i < b.N; i++ {
		_, errs := testParseExpression(lit)
		if len(errs) > 0 {
			b.Fatalf("parsing expression failed: %s", errs)
		}
	}
}

func TestParseReference(t *testing.T) {

	t.Parallel()

	t.Run("valid", func(t *testing.T) {

		t.Parallel()

<<<<<<< HEAD
		result, errs := ParseExpression("& t", nil)
=======
		result, errs := testParseExpression("& t as T")
>>>>>>> b0b30a75
		require.Empty(t, errs)

		utils.AssertEqualWithDiff(t,
			&ast.ReferenceExpression{
				Expression: &ast.IdentifierExpression{
					Identifier: ast.Identifier{
						Identifier: "t",
						Pos:        ast.Position{Line: 1, Column: 2, Offset: 2},
					},
				},
				StartPos: ast.Position{Line: 1, Column: 0, Offset: 0},
			},
			result,
		)
	})
<<<<<<< HEAD
=======

	t.Run("invalid: missing casting expression", func(t *testing.T) {

		t.Parallel()

		const code = `&y[z]`

		_, errs := testParseExpression(code)
		utils.AssertEqualWithDiff(t,
			[]error{
				&SyntaxError{
					Message: "expected casting expression",
					Pos: ast.Position{
						Offset: 5,
						Line:   1,
						Column: 5,
					},
				},
			},
			errs,
		)
	})

	t.Run("invalid: optional referenced value", func(t *testing.T) {

		t.Parallel()

		const code = `&x[y]? as &Z?`

		_, errs := testParseExpression(code)
		utils.AssertEqualWithDiff(t,
			[]error{
				&SyntaxError{
					Message: "expected casting expression",
					Pos: ast.Position{
						Offset: 5,
						Line:   1,
						Column: 5,
					},
				},
			},
			errs,
		)
	})
>>>>>>> b0b30a75
}

func TestParseNilCoelesceReference(t *testing.T) {

	t.Parallel()

	result, errs := testParseExpression(`
          &xs["a"] as &Int? ?? 1
        `)
	require.Empty(t, errs)

	utils.AssertEqualWithDiff(t,
		&ast.BinaryExpression{
			Operation: ast.OperationNilCoalesce,
			Left: &ast.CastingExpression{
				Expression: &ast.ReferenceExpression{
					Expression: &ast.IndexExpression{
						TargetExpression: &ast.IdentifierExpression{
							Identifier: ast.Identifier{
								Identifier: "xs",
								Pos: ast.Position{
									Offset: 12,
									Line:   2,
									Column: 11,
								},
							},
						},
						IndexingExpression: &ast.StringExpression{
							Value: "a",
							Range: ast.Range{
								StartPos: ast.Position{
									Offset: 15,
									Line:   2,
									Column: 14,
								},
								EndPos: ast.Position{
									Offset: 17,
									Line:   2,
									Column: 16,
								},
							},
						},
						Range: ast.Range{
							StartPos: ast.Position{
								Offset: 14,
								Line:   2,
								Column: 13,
							},
							EndPos: ast.Position{
								Offset: 18,
								Line:   2,
								Column: 17,
							},
						},
					},
					StartPos: ast.Position{
						Offset: 11,
						Line:   2,
						Column: 10,
					},
				},
				Operation: ast.OperationCast,
				TypeAnnotation: &ast.TypeAnnotation{
					Type: &ast.OptionalType{
						Type: &ast.ReferenceType{
							Authorized: false,
							Type: &ast.NominalType{
								Identifier: ast.Identifier{
									Identifier: "Int",
									Pos: ast.Position{
										Offset: 24,
										Line:   2,
										Column: 23,
									},
								},
							},
							StartPos: ast.Position{
								Offset: 23,
								Line:   2,
								Column: 22,
							},
						},
						EndPos: ast.Position{
							Offset: 27,
							Line:   2,
							Column: 26,
						},
					},
					StartPos: ast.Position{
						Offset: 23,
						Line:   2,
						Column: 22,
					},
				},
			},
			Right: &ast.IntegerExpression{
				PositiveLiteral: []byte("1"),
				Value:           big.NewInt(1),
				Base:            10,
				Range: ast.Range{
					StartPos: ast.Position{
						Offset: 32,
						Line:   2,
						Column: 31,
					},
					EndPos: ast.Position{
						Offset: 32,
						Line:   2,
						Column: 31,
					},
				},
			},
		},
		result,
	)
}

func TestParseCasts(t *testing.T) {

	t.Parallel()

	t.Run("non-failable", func(t *testing.T) {

		t.Parallel()

		result, errs := testParseExpression(" t as T")
		require.Empty(t, errs)

		utils.AssertEqualWithDiff(t,
			&ast.CastingExpression{
				Operation: ast.OperationCast,
				Expression: &ast.IdentifierExpression{
					Identifier: ast.Identifier{
						Identifier: "t",
						Pos:        ast.Position{Line: 1, Column: 1, Offset: 1},
					},
				},
				TypeAnnotation: &ast.TypeAnnotation{
					Type: &ast.NominalType{
						Identifier: ast.Identifier{
							Identifier: "T",
							Pos:        ast.Position{Line: 1, Column: 6, Offset: 6},
						},
					},
					StartPos: ast.Position{Line: 1, Column: 6, Offset: 6},
				},
			},
			result,
		)
	})

	t.Run("failable", func(t *testing.T) {

		t.Parallel()

		result, errs := testParseExpression(" t as? T")
		require.Empty(t, errs)

		utils.AssertEqualWithDiff(t,
			&ast.CastingExpression{
				Operation: ast.OperationFailableCast,
				Expression: &ast.IdentifierExpression{
					Identifier: ast.Identifier{
						Identifier: "t",
						Pos:        ast.Position{Line: 1, Column: 1, Offset: 1},
					},
				},
				TypeAnnotation: &ast.TypeAnnotation{
					Type: &ast.NominalType{
						Identifier: ast.Identifier{
							Identifier: "T",
							Pos:        ast.Position{Line: 1, Column: 7, Offset: 7},
						},
					},
					StartPos: ast.Position{Line: 1, Column: 7, Offset: 7},
				},
			},
			result,
		)

	})

	t.Run("force", func(t *testing.T) {

		t.Parallel()

		result, errs := testParseExpression(" t as! T")
		require.Empty(t, errs)

		utils.AssertEqualWithDiff(t,
			&ast.CastingExpression{
				Operation: ast.OperationForceCast,
				Expression: &ast.IdentifierExpression{
					Identifier: ast.Identifier{
						Identifier: "t",
						Pos:        ast.Position{Line: 1, Column: 1, Offset: 1},
					},
				},
				TypeAnnotation: &ast.TypeAnnotation{
					Type: &ast.NominalType{
						Identifier: ast.Identifier{
							Identifier: "T",
							Pos:        ast.Position{Line: 1, Column: 7, Offset: 7},
						},
					},
					StartPos: ast.Position{Line: 1, Column: 7, Offset: 7},
				},
			},
			result,
		)
	})
}

func TestParseForceExpression(t *testing.T) {

	t.Parallel()

	t.Run("identifier", func(t *testing.T) {

		t.Parallel()

		result, errs := testParseExpression("t!")
		require.Empty(t, errs)

		utils.AssertEqualWithDiff(t,
			&ast.ForceExpression{
				Expression: &ast.IdentifierExpression{
					Identifier: ast.Identifier{
						Identifier: "t",
						Pos:        ast.Position{Line: 1, Column: 0, Offset: 0},
					},
				},
				EndPos: ast.Position{Line: 1, Column: 1, Offset: 1},
			},
			result,
		)
	})

	t.Run("with whitespace", func(t *testing.T) {

		t.Parallel()

		result, errs := testParseExpression(" t ! ")
		require.Empty(t, errs)

		utils.AssertEqualWithDiff(t,
			&ast.ForceExpression{
				Expression: &ast.IdentifierExpression{
					Identifier: ast.Identifier{
						Identifier: "t",
						Pos:        ast.Position{Line: 1, Column: 1, Offset: 1},
					},
				},
				EndPos: ast.Position{Line: 1, Column: 3, Offset: 3},
			},
			result,
		)
	})

	t.Run("precedence, force unwrap before move", func(t *testing.T) {

		t.Parallel()

		result, errs := testParseExpression("<-t!")
		require.Empty(t, errs)

		utils.AssertEqualWithDiff(t,
			&ast.UnaryExpression{
				Operation: ast.OperationMove,
				Expression: &ast.ForceExpression{
					Expression: &ast.IdentifierExpression{
						Identifier: ast.Identifier{
							Identifier: "t",
							Pos:        ast.Position{Line: 1, Column: 2, Offset: 2},
						},
					},
					EndPos: ast.Position{Line: 1, Column: 3, Offset: 3},
				},
				StartPos: ast.Position{Line: 1, Column: 0, Offset: 0},
			},
			result,
		)
	})

	t.Run("precedence", func(t *testing.T) {

		t.Parallel()

		result, errs := testParseExpression("10 *  t!")
		require.Empty(t, errs)

		utils.AssertEqualWithDiff(t,
			&ast.BinaryExpression{
				Operation: ast.OperationMul,
				Left: &ast.IntegerExpression{
					PositiveLiteral: []byte("10"),
					Value:           big.NewInt(10),
					Base:            10,
					Range: ast.Range{
						StartPos: ast.Position{Line: 1, Column: 0, Offset: 0},
						EndPos:   ast.Position{Line: 1, Column: 1, Offset: 1},
					},
				},
				Right: &ast.ForceExpression{
					Expression: &ast.IdentifierExpression{
						Identifier: ast.Identifier{
							Identifier: "t",
							Pos:        ast.Position{Line: 1, Column: 6, Offset: 6},
						},
					},
					EndPos: ast.Position{Line: 1, Column: 7, Offset: 7},
				}},
			result,
		)
	})

	t.Run("newline", func(t *testing.T) {

		t.Parallel()

		result, errs := testParseStatements("x\n!y")
		require.Empty(t, errs)

		utils.AssertEqualWithDiff(t,
			[]ast.Statement{
				&ast.ExpressionStatement{
					Expression: &ast.IdentifierExpression{
						Identifier: ast.Identifier{
							Identifier: "x",
							Pos:        ast.Position{Line: 1, Column: 0, Offset: 0},
						},
					},
				},
				&ast.ExpressionStatement{
					Expression: &ast.UnaryExpression{
						Operation: ast.OperationNegate,
						Expression: &ast.IdentifierExpression{
							Identifier: ast.Identifier{
								Identifier: "y",
								Pos:        ast.Position{Line: 2, Column: 1, Offset: 3},
							},
						},
						StartPos: ast.Position{Line: 2, Column: 0, Offset: 2},
					},
				},
			},
			result,
		)
	})

	t.Run("member access, newline", func(t *testing.T) {

		t.Parallel()

		result, errs := testParseStatements("x\n.y!")
		require.Empty(t, errs)

		utils.AssertEqualWithDiff(t,
			[]ast.Statement{
				&ast.ExpressionStatement{
					Expression: &ast.ForceExpression{
						Expression: &ast.MemberExpression{
							Expression: &ast.IdentifierExpression{
								Identifier: ast.Identifier{
									Identifier: "x",
									Pos:        ast.Position{Line: 1, Column: 0, Offset: 0},
								},
							},
							AccessPos: ast.Position{Line: 2, Column: 0, Offset: 2},
							Identifier: ast.Identifier{
								Identifier: "y",
								Pos:        ast.Position{Line: 2, Column: 1, Offset: 3},
							},
						},
						EndPos: ast.Position{Line: 2, Column: 2, Offset: 4},
					},
				},
			},
			result,
		)
	})

	t.Run("member access, whitespace", func(t *testing.T) {

		t.Parallel()

		result, errs := testParseStatements("x. y")
		utils.AssertEqualWithDiff(t,
			[]error{
				&SyntaxError{
					Message: "invalid whitespace after '.'",
					Pos:     ast.Position{Offset: 2, Line: 1, Column: 2},
				},
			},
			errs,
		)

		utils.AssertEqualWithDiff(t,
			[]ast.Statement{
				&ast.ExpressionStatement{
					Expression: &ast.MemberExpression{
						Expression: &ast.IdentifierExpression{
							Identifier: ast.Identifier{
								Identifier: "x",
								Pos:        ast.Position{Line: 1, Column: 0, Offset: 0},
							},
						},
						AccessPos: ast.Position{Line: 1, Column: 1, Offset: 1},
						Identifier: ast.Identifier{
							Identifier: "y",
							Pos:        ast.Position{Line: 1, Column: 3, Offset: 3},
						},
					},
				},
			},
			result,
		)
	})
}

func TestParseCreate(t *testing.T) {

	t.Parallel()

	t.Run("simple", func(t *testing.T) {

		t.Parallel()

		result, errs := testParseExpression("create T()")
		require.Empty(t, errs)

		utils.AssertEqualWithDiff(t,
			&ast.CreateExpression{
				InvocationExpression: &ast.InvocationExpression{
					InvokedExpression: &ast.IdentifierExpression{
						Identifier: ast.Identifier{
							Identifier: "T",
							Pos:        ast.Position{Line: 1, Column: 7, Offset: 7},
						},
					},
					ArgumentsStartPos: ast.Position{Line: 1, Column: 8, Offset: 8},
					EndPos:            ast.Position{Line: 1, Column: 9, Offset: 9},
				},
				StartPos: ast.Position{Line: 1, Column: 0, Offset: 0},
			},
			result,
		)
	})
}

func TestParseNil(t *testing.T) {

	t.Parallel()

	result, errs := testParseExpression(" nil")
	require.Empty(t, errs)

	utils.AssertEqualWithDiff(t,
		&ast.NilExpression{
			Pos: ast.Position{Line: 1, Column: 1, Offset: 1},
		},
		result,
	)
}

func TestParseDestroy(t *testing.T) {

	t.Parallel()

	t.Run("simple", func(t *testing.T) {

		t.Parallel()

		result, errs := testParseExpression("destroy t")
		require.Empty(t, errs)

		utils.AssertEqualWithDiff(t,
			&ast.DestroyExpression{
				Expression: &ast.IdentifierExpression{
					Identifier: ast.Identifier{
						Identifier: "t",
						Pos:        ast.Position{Line: 1, Column: 8, Offset: 8},
					},
				},
				StartPos: ast.Position{Line: 1, Column: 0, Offset: 0},
			},
			result,
		)
	})
}

func TestParseLineComment(t *testing.T) {

	t.Parallel()

	result, errs := testParseExpression(" //// // this is a comment\n 1 / 2")
	require.Empty(t, errs)

	utils.AssertEqualWithDiff(t,
		&ast.BinaryExpression{
			Operation: ast.OperationDiv,
			Left: &ast.IntegerExpression{
				PositiveLiteral: []byte("1"),
				Value:           big.NewInt(1),
				Base:            10,
				Range: ast.Range{
					StartPos: ast.Position{Line: 2, Column: 1, Offset: 28},
					EndPos:   ast.Position{Line: 2, Column: 1, Offset: 28},
				},
			},
			Right: &ast.IntegerExpression{
				PositiveLiteral: []byte("2"),
				Value:           big.NewInt(2),
				Base:            10,
				Range: ast.Range{
					StartPos: ast.Position{Line: 2, Column: 5, Offset: 32},
					EndPos:   ast.Position{Line: 2, Column: 5, Offset: 32},
				},
			},
		},
		result,
	)
}

func TestParseFunctionExpression(t *testing.T) {

	t.Parallel()

	t.Run("without return type", func(t *testing.T) {

		t.Parallel()

		result, errs := testParseExpression("fun () { }")
		require.Empty(t, errs)

		utils.AssertEqualWithDiff(t,
			&ast.FunctionExpression{
				ParameterList: &ast.ParameterList{
					Parameters: nil,
					Range: ast.Range{
						StartPos: ast.Position{Line: 1, Column: 4, Offset: 4},
						EndPos:   ast.Position{Line: 1, Column: 5, Offset: 5},
					},
				},
				ReturnTypeAnnotation: &ast.TypeAnnotation{
					IsResource: false,
					Type: &ast.NominalType{
						Identifier: ast.Identifier{
							Identifier: "",
							Pos:        ast.Position{Line: 1, Column: 5, Offset: 5},
						},
					},
					StartPos: ast.Position{Line: 1, Column: 5, Offset: 5},
				},
				FunctionBlock: &ast.FunctionBlock{
					Block: &ast.Block{
						Range: ast.Range{
							StartPos: ast.Position{Line: 1, Column: 7, Offset: 7},
							EndPos:   ast.Position{Line: 1, Column: 9, Offset: 9},
						},
					},
				},
				StartPos: ast.Position{Line: 1, Column: 0, Offset: 0},
			},
			result,
		)
	})

	t.Run("with return type", func(t *testing.T) {

		t.Parallel()

		result, errs := testParseExpression("fun (): X { }")
		require.Empty(t, errs)

		utils.AssertEqualWithDiff(t,
			&ast.FunctionExpression{
				ParameterList: &ast.ParameterList{
					Parameters: nil,
					Range: ast.Range{
						StartPos: ast.Position{Line: 1, Column: 4, Offset: 4},
						EndPos:   ast.Position{Line: 1, Column: 5, Offset: 5},
					},
				},
				ReturnTypeAnnotation: &ast.TypeAnnotation{
					Type: &ast.NominalType{
						Identifier: ast.Identifier{
							Identifier: "X",
							Pos:        ast.Position{Line: 1, Column: 8, Offset: 8},
						},
					},
					StartPos: ast.Position{Line: 1, Column: 8, Offset: 8},
				},
				FunctionBlock: &ast.FunctionBlock{
					Block: &ast.Block{
						Range: ast.Range{
							StartPos: ast.Position{Line: 1, Column: 10, Offset: 10},
							EndPos:   ast.Position{Line: 1, Column: 12, Offset: 12},
						},
					},
				},
				StartPos: ast.Position{Line: 1, Column: 0, Offset: 0},
			},
			result,
		)
	})

	t.Run("with purity", func(t *testing.T) {

		t.Parallel()

		result, errs := ParseExpression("view fun (): X { }", nil)
		require.Empty(t, errs)

		utils.AssertEqualWithDiff(t,
			&ast.FunctionExpression{
				Purity: 1,
				ParameterList: &ast.ParameterList{
					Parameters: nil,
					Range: ast.Range{
						StartPos: ast.Position{Line: 1, Column: 9, Offset: 9},
						EndPos:   ast.Position{Line: 1, Column: 10, Offset: 10},
					},
				},
				ReturnTypeAnnotation: &ast.TypeAnnotation{
					Type: &ast.NominalType{
						Identifier: ast.Identifier{
							Identifier: "X",
							Pos:        ast.Position{Line: 1, Column: 13, Offset: 13},
						},
					},
					StartPos: ast.Position{Line: 1, Column: 13, Offset: 13},
				},
				FunctionBlock: &ast.FunctionBlock{
					Block: &ast.Block{
						Range: ast.Range{
							StartPos: ast.Position{Line: 1, Column: 15, Offset: 15},
							EndPos:   ast.Position{Line: 1, Column: 17, Offset: 17},
						},
					},
				},
				StartPos: ast.Position{Line: 1, Column: 0, Offset: 0},
			},
			result,
		)
	})

	t.Run("view with wrong keyword", func(t *testing.T) {

		t.Parallel()

		_, errs := ParseExpression("view for (): X { }", nil)
		utils.AssertEqualWithDiff(t,
			[]error{
				&SyntaxError{
					Message: "expected fun keyword, but got for",
					Pos:     ast.Position{Offset: 5, Line: 1, Column: 5},
				},
			},
			errs,
		)
	})
}

func TestParseIntegerLiterals(t *testing.T) {

	t.Parallel()

	t.Run("binary prefix, missing trailing digits", func(t *testing.T) {

		t.Parallel()

		result, errs := testParseExpression(`0b`)
		utils.AssertEqualWithDiff(t,
			[]error{
				&SyntaxError{
					Message: "missing digits",
					Pos:     ast.Position{Offset: 1, Line: 1, Column: 1},
				},
				&InvalidIntegerLiteralError{
					Literal:                   "0b",
					IntegerLiteralKind:        IntegerLiteralKindBinary,
					InvalidIntegerLiteralKind: InvalidNumberLiteralKindMissingDigits,
					Range: ast.Range{
						StartPos: ast.Position{Line: 1, Column: 0, Offset: 0},
						EndPos:   ast.Position{Line: 1, Column: 1, Offset: 1},
					},
				},
			},
			errs,
		)

		utils.AssertEqualWithDiff(t,
			&ast.IntegerExpression{
				PositiveLiteral: []byte("0b"),
				Value:           new(big.Int),
				Base:            2,
				Range: ast.Range{
					StartPos: ast.Position{Line: 1, Column: 0, Offset: 0},
					EndPos:   ast.Position{Line: 1, Column: 1, Offset: 1},
				},
			},
			result,
		)
	})

	t.Run("binary", func(t *testing.T) {

		t.Parallel()

		result, errs := testParseExpression(`0b101010`)
		require.Empty(t, errs)

		utils.AssertEqualWithDiff(t,
			&ast.IntegerExpression{
				PositiveLiteral: []byte("0b101010"),
				Value:           big.NewInt(42),
				Base:            2,
				Range: ast.Range{
					StartPos: ast.Position{Line: 1, Column: 0, Offset: 0},
					EndPos:   ast.Position{Line: 1, Column: 7, Offset: 7},
				},
			},
			result,
		)
	})

	t.Run("binary with leading zeros", func(t *testing.T) {

		result, errs := testParseExpression(`0b001000`)
		require.Empty(t, errs)

		utils.AssertEqualWithDiff(t,
			&ast.IntegerExpression{
				PositiveLiteral: []byte("0b001000"),
				Value:           big.NewInt(8),
				Base:            2,
				Range: ast.Range{
					StartPos: ast.Position{Line: 1, Column: 0, Offset: 0},
					EndPos:   ast.Position{Line: 1, Column: 7, Offset: 7},
				},
			},
			result,
		)
	})

	t.Run("binary with underscores", func(t *testing.T) {

		t.Parallel()

		result, errs := testParseExpression(`0b101010_101010`)
		require.Empty(t, errs)

		utils.AssertEqualWithDiff(t,
			&ast.IntegerExpression{
				PositiveLiteral: []byte("0b101010_101010"),
				Value:           big.NewInt(2730),
				Base:            2,
				Range: ast.Range{
					StartPos: ast.Position{Line: 1, Column: 0, Offset: 0},
					EndPos:   ast.Position{Line: 1, Column: 14, Offset: 14},
				},
			},
			result,
		)
	})

	t.Run("binary with leading underscore", func(t *testing.T) {

		t.Parallel()

		result, errs := testParseExpression(`0b_101010_101010`)
		utils.AssertEqualWithDiff(t,
			[]error{
				&InvalidIntegerLiteralError{
					Literal:                   "0b_101010_101010",
					IntegerLiteralKind:        IntegerLiteralKindBinary,
					InvalidIntegerLiteralKind: InvalidNumberLiteralKindLeadingUnderscore,
					Range: ast.Range{
						StartPos: ast.Position{Line: 1, Column: 0, Offset: 0},
						EndPos:   ast.Position{Line: 1, Column: 15, Offset: 15},
					},
				},
			},
			errs,
		)

		utils.AssertEqualWithDiff(t,
			&ast.IntegerExpression{
				PositiveLiteral: []byte("0b_101010_101010"),
				Value:           big.NewInt(2730),
				Base:            2,
				Range: ast.Range{
					StartPos: ast.Position{Line: 1, Column: 0, Offset: 0},
					EndPos:   ast.Position{Line: 1, Column: 15, Offset: 15},
				},
			},
			result,
		)
	})

	t.Run("binary with trailing underscore", func(t *testing.T) {

		t.Parallel()

		result, errs := testParseExpression(`0b101010_101010_`)
		utils.AssertEqualWithDiff(t,
			[]error{
				&InvalidIntegerLiteralError{
					Literal:                   "0b101010_101010_",
					IntegerLiteralKind:        IntegerLiteralKindBinary,
					InvalidIntegerLiteralKind: InvalidNumberLiteralKindTrailingUnderscore,
					Range: ast.Range{
						StartPos: ast.Position{Line: 1, Column: 0, Offset: 0},
						EndPos:   ast.Position{Line: 1, Column: 15, Offset: 15},
					},
				},
			},
			errs,
		)

		utils.AssertEqualWithDiff(t,
			&ast.IntegerExpression{
				PositiveLiteral: []byte("0b101010_101010_"),
				Value:           big.NewInt(2730),
				Base:            2,
				Range: ast.Range{
					StartPos: ast.Position{Line: 1, Column: 0, Offset: 0},
					EndPos:   ast.Position{Line: 1, Column: 15, Offset: 15},
				},
			},
			result,
		)
	})

	t.Run("octal prefix, missing trailing digits", func(t *testing.T) {

		t.Parallel()

		result, errs := testParseExpression(`0o`)
		utils.AssertEqualWithDiff(t,
			[]error{
				&SyntaxError{
					Message: "missing digits",
					Pos:     ast.Position{Line: 1, Column: 1, Offset: 1},
				},
				&InvalidIntegerLiteralError{
					Literal:                   `0o`,
					IntegerLiteralKind:        IntegerLiteralKindOctal,
					InvalidIntegerLiteralKind: InvalidNumberLiteralKindMissingDigits,
					Range: ast.Range{
						StartPos: ast.Position{Line: 1, Column: 0, Offset: 0},
						EndPos:   ast.Position{Line: 1, Column: 1, Offset: 1},
					},
				},
			},
			errs,
		)

		utils.AssertEqualWithDiff(t,
			&ast.IntegerExpression{
				PositiveLiteral: []byte("0o"),
				Value:           new(big.Int),
				Base:            8,
				Range: ast.Range{
					StartPos: ast.Position{Line: 1, Column: 0, Offset: 0},
					EndPos:   ast.Position{Line: 1, Column: 1, Offset: 1},
				},
			},
			result,
		)
	})

	t.Run("octal", func(t *testing.T) {

		t.Parallel()

		result, errs := testParseExpression(`0o32`)
		require.Empty(t, errs)

		utils.AssertEqualWithDiff(t,
			&ast.IntegerExpression{
				PositiveLiteral: []byte("0o32"),
				Value:           big.NewInt(26),
				Base:            8,
				Range: ast.Range{
					StartPos: ast.Position{Line: 1, Column: 0, Offset: 0},
					EndPos:   ast.Position{Line: 1, Column: 3, Offset: 3},
				},
			},
			result,
		)
	})

	t.Run("octal with underscores", func(t *testing.T) {

		t.Parallel()

		result, errs := testParseExpression(`0o32_45`)
		require.Empty(t, errs)

		utils.AssertEqualWithDiff(t,
			&ast.IntegerExpression{
				PositiveLiteral: []byte("0o32_45"),
				Value:           big.NewInt(1701),
				Base:            8,
				Range: ast.Range{
					StartPos: ast.Position{Line: 1, Column: 0, Offset: 0},
					EndPos:   ast.Position{Line: 1, Column: 6, Offset: 6},
				},
			},
			result,
		)
	})

	t.Run("octal with trailing underscore", func(t *testing.T) {

		t.Parallel()

		result, errs := testParseExpression(`0o_32_45`)
		utils.AssertEqualWithDiff(t,
			[]error{
				&InvalidIntegerLiteralError{
					Literal:                   "0o_32_45",
					IntegerLiteralKind:        IntegerLiteralKindOctal,
					InvalidIntegerLiteralKind: InvalidNumberLiteralKindLeadingUnderscore,
					Range: ast.Range{
						StartPos: ast.Position{Line: 1, Column: 0, Offset: 0},
						EndPos:   ast.Position{Line: 1, Column: 7, Offset: 7},
					},
				},
			},
			errs,
		)

		utils.AssertEqualWithDiff(t,
			&ast.IntegerExpression{
				PositiveLiteral: []byte("0o_32_45"),
				Value:           big.NewInt(1701),
				Base:            8,
				Range: ast.Range{
					StartPos: ast.Position{Line: 1, Column: 0, Offset: 0},
					EndPos:   ast.Position{Line: 1, Column: 7, Offset: 7},
				},
			},
			result,
		)
	})

	t.Run("octal with leading underscore", func(t *testing.T) {

		t.Parallel()

		result, errs := testParseExpression(`0o32_45_`)
		utils.AssertEqualWithDiff(t,
			[]error{
				&InvalidIntegerLiteralError{
					Literal:                   "0o32_45_",
					IntegerLiteralKind:        IntegerLiteralKindOctal,
					InvalidIntegerLiteralKind: InvalidNumberLiteralKindTrailingUnderscore,
					Range: ast.Range{
						StartPos: ast.Position{Line: 1, Column: 0, Offset: 0},
						EndPos:   ast.Position{Line: 1, Column: 7, Offset: 7},
					},
				},
			},
			errs,
		)

		utils.AssertEqualWithDiff(t,
			&ast.IntegerExpression{
				PositiveLiteral: []byte("0o32_45_"),
				Value:           big.NewInt(1701),
				Base:            8,
				Range: ast.Range{
					StartPos: ast.Position{Line: 1, Column: 0, Offset: 0},
					EndPos:   ast.Position{Line: 1, Column: 7, Offset: 7},
				},
			},
			result,
		)
	})

	t.Run("decimal", func(t *testing.T) {

		t.Parallel()

		result, errs := testParseExpression(`1234567890`)
		require.Empty(t, errs)

		utils.AssertEqualWithDiff(t,
			&ast.IntegerExpression{
				PositiveLiteral: []byte("1234567890"),
				Value:           big.NewInt(1234567890),
				Base:            10,
				Range: ast.Range{
					StartPos: ast.Position{Line: 1, Column: 0, Offset: 0},
					EndPos:   ast.Position{Line: 1, Column: 9, Offset: 9},
				},
			},
			result,
		)
	})

	t.Run("decimal with underscores", func(t *testing.T) {

		t.Parallel()

		result, errs := testParseExpression(`1_234_567_890`)
		require.Empty(t, errs)

		utils.AssertEqualWithDiff(t,
			&ast.IntegerExpression{
				PositiveLiteral: []byte("1_234_567_890"),
				Value:           big.NewInt(1234567890),
				Base:            10,
				Range: ast.Range{
					StartPos: ast.Position{Line: 1, Column: 0, Offset: 0},
					EndPos:   ast.Position{Line: 1, Column: 12, Offset: 12},
				},
			},
			result,
		)
	})

	t.Run("decimal with trailing underscore", func(t *testing.T) {

		t.Parallel()

		result, errs := testParseExpression(`1_234_567_890_`)
		utils.AssertEqualWithDiff(t,
			[]error{
				&InvalidIntegerLiteralError{
					Literal:                   "1_234_567_890_",
					IntegerLiteralKind:        IntegerLiteralKindDecimal,
					InvalidIntegerLiteralKind: InvalidNumberLiteralKindTrailingUnderscore,
					Range: ast.Range{
						StartPos: ast.Position{Line: 1, Column: 0, Offset: 0},
						EndPos:   ast.Position{Line: 1, Column: 13, Offset: 13},
					},
				},
			},
			errs,
		)

		utils.AssertEqualWithDiff(t,
			&ast.IntegerExpression{
				PositiveLiteral: []byte("1_234_567_890_"),
				Value:           big.NewInt(1234567890),
				Base:            10,
				Range: ast.Range{
					StartPos: ast.Position{Line: 1, Column: 0, Offset: 0},
					EndPos:   ast.Position{Line: 1, Column: 13, Offset: 13},
				},
			},
			result,
		)
	})

	t.Run("hexadecimal prefix, missing trailing digits", func(t *testing.T) {

		t.Parallel()

		result, errs := testParseExpression(`0x`)
		utils.AssertEqualWithDiff(t,
			[]error{
				&SyntaxError{
					Message: "missing digits",
					Pos:     ast.Position{Line: 1, Column: 1, Offset: 1},
				},
				&InvalidIntegerLiteralError{
					Literal:                   `0x`,
					IntegerLiteralKind:        IntegerLiteralKindHexadecimal,
					InvalidIntegerLiteralKind: InvalidNumberLiteralKindMissingDigits,
					Range: ast.Range{
						StartPos: ast.Position{Line: 1, Column: 0, Offset: 0},
						EndPos:   ast.Position{Line: 1, Column: 1, Offset: 1},
					},
				},
			},
			errs,
		)

		utils.AssertEqualWithDiff(t,
			&ast.IntegerExpression{
				PositiveLiteral: []byte("0x"),
				Value:           new(big.Int),
				Base:            16,
				Range: ast.Range{
					StartPos: ast.Position{Line: 1, Column: 0, Offset: 0},
					EndPos:   ast.Position{Line: 1, Column: 1, Offset: 1},
				},
			},
			result,
		)
	})

	t.Run("hexadecimal", func(t *testing.T) {

		t.Parallel()

		result, errs := testParseExpression(`0xf2`)
		require.Empty(t, errs)

		utils.AssertEqualWithDiff(t,
			&ast.IntegerExpression{
				PositiveLiteral: []byte("0xf2"),
				Value:           big.NewInt(242),
				Base:            16,
				Range: ast.Range{
					StartPos: ast.Position{Line: 1, Column: 0, Offset: 0},
					EndPos:   ast.Position{Line: 1, Column: 3, Offset: 3},
				},
			},
			result,
		)
	})

	t.Run("hexadecimal with underscores", func(t *testing.T) {

		t.Parallel()

		result, errs := testParseExpression(`0xf2_09`)
		require.Empty(t, errs)

		utils.AssertEqualWithDiff(t,
			&ast.IntegerExpression{
				PositiveLiteral: []byte("0xf2_09"),
				Value:           big.NewInt(61961),
				Base:            16,
				Range: ast.Range{
					StartPos: ast.Position{Line: 1, Column: 0, Offset: 0},
					EndPos:   ast.Position{Line: 1, Column: 6, Offset: 6},
				},
			},
			result,
		)
	})

	t.Run("hexadecimal with leading underscore", func(t *testing.T) {

		t.Parallel()

		result, errs := testParseExpression(`0x_f2_09`)
		utils.AssertEqualWithDiff(t,
			[]error{
				&InvalidIntegerLiteralError{
					Literal:                   "0x_f2_09",
					IntegerLiteralKind:        IntegerLiteralKindHexadecimal,
					InvalidIntegerLiteralKind: InvalidNumberLiteralKindLeadingUnderscore,
					Range: ast.Range{
						StartPos: ast.Position{Line: 1, Column: 0, Offset: 0},
						EndPos:   ast.Position{Line: 1, Column: 7, Offset: 7},
					},
				},
			},
			errs,
		)

		utils.AssertEqualWithDiff(t,
			&ast.IntegerExpression{
				PositiveLiteral: []byte("0x_f2_09"),
				Value:           big.NewInt(61961),
				Base:            16,
				Range: ast.Range{
					StartPos: ast.Position{Line: 1, Column: 0, Offset: 0},
					EndPos:   ast.Position{Line: 1, Column: 7, Offset: 7},
				},
			},
			result,
		)
	})

	t.Run("hexadecimal with trailing underscore", func(t *testing.T) {

		t.Parallel()

		result, errs := testParseExpression(`0xf2_09_`)
		utils.AssertEqualWithDiff(t,
			[]error{
				&InvalidIntegerLiteralError{
					Literal:                   `0xf2_09_`,
					IntegerLiteralKind:        IntegerLiteralKindHexadecimal,
					InvalidIntegerLiteralKind: InvalidNumberLiteralKindTrailingUnderscore,
					Range: ast.Range{
						StartPos: ast.Position{Line: 1, Column: 0, Offset: 0},
						EndPos:   ast.Position{Line: 1, Column: 7, Offset: 7},
					},
				},
			},
			errs,
		)

		utils.AssertEqualWithDiff(t,
			&ast.IntegerExpression{
				PositiveLiteral: []byte("0xf2_09_"),
				Value:           big.NewInt(61961),
				Base:            16,
				Range: ast.Range{
					StartPos: ast.Position{Line: 1, Column: 0, Offset: 0},
					EndPos:   ast.Position{Line: 1, Column: 7, Offset: 7},
				},
			},
			result,
		)
	})

	t.Run("0", func(t *testing.T) {

		t.Parallel()

		result, errs := testParseExpression(`0`)
		require.Empty(t, errs)

		utils.AssertEqualWithDiff(t,
			&ast.IntegerExpression{
				PositiveLiteral: []byte("0"),
				Value:           big.NewInt(0),
				Base:            10,
				Range: ast.Range{
					StartPos: ast.Position{Line: 1, Column: 0, Offset: 0},
					EndPos:   ast.Position{Line: 1, Column: 0, Offset: 0},
				},
			},
			result,
		)
	})

	t.Run("01", func(t *testing.T) {

		t.Parallel()

		result, errs := testParseExpression(`01`)
		require.Empty(t, errs)

		utils.AssertEqualWithDiff(t,
			&ast.IntegerExpression{
				PositiveLiteral: []byte("01"),
				Value:           big.NewInt(1),
				Base:            10,
				Range: ast.Range{
					StartPos: ast.Position{Line: 1, Column: 0, Offset: 0},
					EndPos:   ast.Position{Line: 1, Column: 1, Offset: 1},
				},
			},
			result,
		)
	})

	t.Run("09", func(t *testing.T) {

		t.Parallel()

		result, errs := testParseExpression(`09`)
		require.Empty(t, errs)

		utils.AssertEqualWithDiff(t,
			&ast.IntegerExpression{
				PositiveLiteral: []byte("09"),
				Value:           big.NewInt(9),
				Base:            10,
				Range: ast.Range{
					StartPos: ast.Position{Line: 1, Column: 0, Offset: 0},
					EndPos:   ast.Position{Line: 1, Column: 1, Offset: 1},
				},
			},
			result,
		)
	})

	t.Run("leading zeros", func(t *testing.T) {

		t.Parallel()

		result, errs := testParseExpression("00123")
		require.Empty(t, errs)

		utils.AssertEqualWithDiff(t,
			&ast.IntegerExpression{
				PositiveLiteral: []byte("00123"),
				Value:           big.NewInt(123),
				Base:            10,
				Range: ast.Range{
					StartPos: ast.Position{Line: 1, Column: 0, Offset: 0},
					EndPos:   ast.Position{Line: 1, Column: 4, Offset: 4},
				},
			},
			result,
		)
	})

	t.Run("invalid prefix", func(t *testing.T) {

		t.Parallel()

		result, errs := testParseExpression(`0z123`)
		utils.AssertEqualWithDiff(t,
			[]error{
				&SyntaxError{
					Message: "invalid number literal prefix: 'z'",
					Pos:     ast.Position{Line: 1, Column: 1, Offset: 1},
				},
				&InvalidIntegerLiteralError{
					Literal:                   `0z123`,
					IntegerLiteralKind:        IntegerLiteralKindUnknown,
					InvalidIntegerLiteralKind: InvalidNumberLiteralKindUnknownPrefix,
					Range: ast.Range{
						StartPos: ast.Position{Line: 1, Column: 0, Offset: 0},
						EndPos:   ast.Position{Line: 1, Column: 4, Offset: 4},
					},
				},
			},
			errs,
		)

		utils.AssertEqualWithDiff(t,
			&ast.IntegerExpression{
				PositiveLiteral: []byte("0z123"),
				Value:           new(big.Int),
				Base:            1,
				Range: ast.Range{
					StartPos: ast.Position{Line: 1, Column: 0, Offset: 0},
					EndPos:   ast.Position{Line: 1, Column: 4, Offset: 4},
				},
			},
			result,
		)
	})

	t.Run("leading zero and underscore", func(t *testing.T) {

		t.Parallel()

		result, errs := testParseExpression(`0_100`)
		require.Empty(t, errs)

		utils.AssertEqualWithDiff(t,
			&ast.IntegerExpression{
				PositiveLiteral: []byte("0_100"),
				Value:           big.NewInt(100),
				Base:            10,
				Range: ast.Range{
					StartPos: ast.Position{Line: 1, Column: 0, Offset: 0},
					EndPos:   ast.Position{Line: 1, Column: 4, Offset: 4},
				},
			},
			result,
		)
	})

	t.Run("leading one and underscore", func(t *testing.T) {

		t.Parallel()

		result, errs := testParseExpression(`1_100`)
		require.Empty(t, errs)

		utils.AssertEqualWithDiff(t,
			&ast.IntegerExpression{
				PositiveLiteral: []byte("1_100"),
				Value:           big.NewInt(1100),
				Base:            10,
				Range: ast.Range{
					StartPos: ast.Position{Line: 1, Column: 0, Offset: 0},
					EndPos:   ast.Position{Line: 1, Column: 4, Offset: 4},
				},
			},
			result,
		)
	})

	t.Run("leading underscore", func(t *testing.T) {

		t.Parallel()

		// NOTE: a leading underscore introduces an identifier

		result, errs := testParseExpression(`_100`)
		require.Empty(t, errs)

		utils.AssertEqualWithDiff(t,
			&ast.IdentifierExpression{
				Identifier: ast.Identifier{
					Identifier: "_100",
					Pos:        ast.Position{Offset: 0, Line: 1, Column: 0},
				},
			},
			result,
		)
	})
}

func TestParseFixedPoint(t *testing.T) {

	t.Parallel()

	t.Run("with underscores", func(t *testing.T) {

		t.Parallel()

		result, errs := testParseExpression("1234_5678_90.0009_8765_4321")
		require.Empty(t, errs)

		utils.AssertEqualWithDiff(t,
			&ast.FixedPointExpression{
				PositiveLiteral: []byte("1234_5678_90.0009_8765_4321"),
				Negative:        false,
				UnsignedInteger: big.NewInt(1234567890),
				Fractional:      big.NewInt(987654321),
				Scale:           12,
				Range: ast.Range{
					StartPos: ast.Position{Line: 1, Column: 0, Offset: 0},
					EndPos:   ast.Position{Line: 1, Column: 26, Offset: 26},
				},
			},
			result,
		)
	})

	t.Run("leading zero", func(t *testing.T) {

		t.Parallel()

		result, errs := testParseExpression("0.1")
		require.Empty(t, errs)

		utils.AssertEqualWithDiff(t,
			&ast.FixedPointExpression{
				PositiveLiteral: []byte("0.1"),
				Negative:        false,
				UnsignedInteger: big.NewInt(0),
				Fractional:      big.NewInt(1),
				Scale:           1,
				Range: ast.Range{
					StartPos: ast.Position{Line: 1, Column: 0, Offset: 0},
					EndPos:   ast.Position{Line: 1, Column: 2, Offset: 2},
				},
			},
			result,
		)
	})

	t.Run("missing fractional digits", func(t *testing.T) {

		t.Parallel()

		result, errs := testParseExpression("0.")
		utils.AssertEqualWithDiff(t,
			[]error{
				&SyntaxError{
					Message: "missing fractional digits",
					Pos:     ast.Position{Line: 1, Column: 1, Offset: 1},
				},
			},
			errs,
		)

		utils.AssertEqualWithDiff(t,
			&ast.FixedPointExpression{
				PositiveLiteral: []byte("0."),
				Negative:        false,
				UnsignedInteger: big.NewInt(0),
				Fractional:      big.NewInt(0),
				Scale:           1,
				Range: ast.Range{
					StartPos: ast.Position{Line: 1, Column: 0, Offset: 0},
					EndPos:   ast.Position{Line: 1, Column: 1, Offset: 1},
				},
			},
			result,
		)
	})
}

func TestParseLessThanOrTypeArguments(t *testing.T) {

	t.Run("binary expression with less operator", func(t *testing.T) {

		t.Parallel()

		result, errs := testParseExpression("1 < 2")
		require.Empty(t, errs)

		utils.AssertEqualWithDiff(t,
			&ast.BinaryExpression{
				Operation: ast.OperationLess,
				Left: &ast.IntegerExpression{
					PositiveLiteral: []byte("1"),
					Value:           big.NewInt(1),
					Base:            10,
					Range: ast.Range{
						StartPos: ast.Position{Line: 1, Column: 0, Offset: 0},
						EndPos:   ast.Position{Line: 1, Column: 0, Offset: 0},
					},
				},
				Right: &ast.IntegerExpression{
					PositiveLiteral: []byte("2"),
					Value:           big.NewInt(2),
					Base:            10,
					Range: ast.Range{
						StartPos: ast.Position{Line: 1, Column: 4, Offset: 4},
						EndPos:   ast.Position{Line: 1, Column: 4, Offset: 4},
					},
				},
			},
			result,
		)
	})

	t.Run("invocation, zero type arguments, zero arguments", func(t *testing.T) {

		t.Parallel()

		result, errs := testParseExpression("a < > ()")
		require.Empty(t, errs)

		utils.AssertEqualWithDiff(t,
			&ast.InvocationExpression{
				InvokedExpression: &ast.IdentifierExpression{
					Identifier: ast.Identifier{
						Identifier: "a",
						Pos:        ast.Position{Line: 1, Column: 0, Offset: 0},
					},
				},
				TypeArguments:     nil,
				Arguments:         nil,
				ArgumentsStartPos: ast.Position{Line: 1, Column: 6, Offset: 6},
				EndPos:            ast.Position{Line: 1, Column: 7, Offset: 7},
			},
			result,
		)
	})

	t.Run("invocation, one type argument, one argument", func(t *testing.T) {

		t.Parallel()

		result, errs := testParseExpression("a < { K : V } > ( 1 )")
		require.Empty(t, errs)

		utils.AssertEqualWithDiff(t,
			&ast.InvocationExpression{
				InvokedExpression: &ast.IdentifierExpression{
					Identifier: ast.Identifier{
						Identifier: "a",
						Pos:        ast.Position{Line: 1, Column: 0, Offset: 0},
					},
				},
				TypeArguments: []*ast.TypeAnnotation{
					{
						IsResource: false,
						Type: &ast.DictionaryType{
							KeyType: &ast.NominalType{
								Identifier: ast.Identifier{
									Identifier: "K",
									Pos:        ast.Position{Line: 1, Column: 6, Offset: 6},
								},
							},
							ValueType: &ast.NominalType{
								Identifier: ast.Identifier{
									Identifier: "V",
									Pos:        ast.Position{Line: 1, Column: 10, Offset: 10},
								},
							},
							Range: ast.Range{
								StartPos: ast.Position{Line: 1, Column: 4, Offset: 4},
								EndPos:   ast.Position{Line: 1, Column: 12, Offset: 12},
							},
						},
						StartPos: ast.Position{Line: 1, Column: 4, Offset: 4},
					},
				},
				Arguments: []*ast.Argument{
					{
						Expression: &ast.IntegerExpression{
							PositiveLiteral: []byte("1"),
							Value:           big.NewInt(1),
							Base:            10,
							Range: ast.Range{
								StartPos: ast.Position{Line: 1, Column: 18, Offset: 18},
								EndPos:   ast.Position{Line: 1, Column: 18, Offset: 18},
							},
						},
						TrailingSeparatorPos: ast.Position{Line: 1, Column: 20, Offset: 20},
					},
				},
				ArgumentsStartPos: ast.Position{Line: 1, Column: 16, Offset: 16},
				EndPos:            ast.Position{Line: 1, Column: 20, Offset: 20},
			},
			result,
		)
	})

	t.Run("invocation, three type arguments, two arguments", func(t *testing.T) {

		t.Parallel()

		result, errs := testParseExpression("a < { K : V } , @R , [ S ] > ( 1 , 2 )")
		require.Empty(t, errs)

		utils.AssertEqualWithDiff(t,
			&ast.InvocationExpression{
				InvokedExpression: &ast.IdentifierExpression{
					Identifier: ast.Identifier{
						Identifier: "a",
						Pos:        ast.Position{Line: 1, Column: 0, Offset: 0},
					},
				},
				TypeArguments: []*ast.TypeAnnotation{
					{
						IsResource: false,
						Type: &ast.DictionaryType{
							KeyType: &ast.NominalType{
								Identifier: ast.Identifier{
									Identifier: "K",
									Pos:        ast.Position{Line: 1, Column: 6, Offset: 6},
								},
							},
							ValueType: &ast.NominalType{
								Identifier: ast.Identifier{
									Identifier: "V",
									Pos:        ast.Position{Line: 1, Column: 10, Offset: 10},
								},
							},
							Range: ast.Range{
								StartPos: ast.Position{Line: 1, Column: 4, Offset: 4},
								EndPos:   ast.Position{Line: 1, Column: 12, Offset: 12},
							},
						},
						StartPos: ast.Position{Line: 1, Column: 4, Offset: 4},
					},
					{
						IsResource: true,
						Type: &ast.NominalType{
							Identifier: ast.Identifier{
								Identifier: "R",
								Pos:        ast.Position{Line: 1, Column: 17, Offset: 17},
							},
						},
						StartPos: ast.Position{Line: 1, Column: 16, Offset: 16},
					},
					{
						IsResource: false,
						Type: &ast.VariableSizedType{
							Type: &ast.NominalType{
								Identifier: ast.Identifier{
									Identifier: "S",
									Pos:        ast.Position{Line: 1, Column: 23, Offset: 23},
								},
							},
							Range: ast.Range{
								StartPos: ast.Position{Line: 1, Column: 21, Offset: 21},
								EndPos:   ast.Position{Line: 1, Column: 25, Offset: 25},
							},
						},
						StartPos: ast.Position{Line: 1, Column: 21, Offset: 21},
					},
				},
				Arguments: []*ast.Argument{
					{
						Expression: &ast.IntegerExpression{
							PositiveLiteral: []byte("1"),
							Value:           big.NewInt(1),
							Base:            10,
							Range: ast.Range{
								StartPos: ast.Position{Line: 1, Column: 31, Offset: 31},
								EndPos:   ast.Position{Line: 1, Column: 31, Offset: 31},
							},
						},
						TrailingSeparatorPos: ast.Position{Line: 1, Column: 33, Offset: 33},
					},
					{
						Expression: &ast.IntegerExpression{
							PositiveLiteral: []byte("2"),
							Value:           big.NewInt(2),
							Base:            10,
							Range: ast.Range{
								StartPos: ast.Position{Line: 1, Column: 35, Offset: 35},
								EndPos:   ast.Position{Line: 1, Column: 35, Offset: 35},
							},
						},
						TrailingSeparatorPos: ast.Position{Line: 1, Column: 37, Offset: 37},
					},
				},
				ArgumentsStartPos: ast.Position{Line: 1, Column: 29, Offset: 29},
				EndPos:            ast.Position{Line: 1, Column: 37, Offset: 37},
			},
			result,
		)
	})

	t.Run("precedence, invocation in binary expression", func(t *testing.T) {

		t.Parallel()

		result, errs := testParseExpression("1 + a<>()")
		require.Empty(t, errs)

		utils.AssertEqualWithDiff(t,
			&ast.BinaryExpression{
				Operation: ast.OperationPlus,
				Left: &ast.IntegerExpression{
					PositiveLiteral: []byte("1"),
					Value:           big.NewInt(1),
					Base:            10,
					Range: ast.Range{
						StartPos: ast.Position{Line: 1, Column: 0, Offset: 0},
						EndPos:   ast.Position{Line: 1, Column: 0, Offset: 0},
					},
				},
				Right: &ast.InvocationExpression{
					InvokedExpression: &ast.IdentifierExpression{
						Identifier: ast.Identifier{
							Identifier: "a",
							Pos:        ast.Position{Line: 1, Column: 4, Offset: 4},
						},
					},
					TypeArguments:     nil,
					Arguments:         nil,
					ArgumentsStartPos: ast.Position{Line: 1, Column: 7, Offset: 7},
					EndPos:            ast.Position{Line: 1, Column: 8, Offset: 8},
				},
			},
			result,
		)
	})

	t.Run("invocation, one type argument, nested type, no spaces", func(t *testing.T) {

		t.Parallel()

		result, errs := testParseExpression("a<T<U>>()")
		require.Empty(t, errs)

		utils.AssertEqualWithDiff(t,
			&ast.InvocationExpression{
				InvokedExpression: &ast.IdentifierExpression{
					Identifier: ast.Identifier{
						Identifier: "a",
						Pos:        ast.Position{Line: 1, Column: 0, Offset: 0},
					},
				},
				TypeArguments: []*ast.TypeAnnotation{
					{
						IsResource: false,
						Type: &ast.InstantiationType{
							Type: &ast.NominalType{
								Identifier: ast.Identifier{
									Identifier: "T",
									Pos:        ast.Position{Line: 1, Column: 2, Offset: 2},
								},
							},
							TypeArguments: []*ast.TypeAnnotation{
								{
									IsResource: false,
									Type: &ast.NominalType{
										Identifier: ast.Identifier{
											Identifier: "U",
											Pos:        ast.Position{Line: 1, Column: 4, Offset: 4},
										},
									},
									StartPos: ast.Position{Line: 1, Column: 4, Offset: 4},
								},
							},
							TypeArgumentsStartPos: ast.Position{Line: 1, Column: 3, Offset: 3},
							EndPos:                ast.Position{Line: 1, Column: 5, Offset: 5},
						},
						StartPos: ast.Position{Line: 1, Column: 2, Offset: 2},
					},
				},
				ArgumentsStartPos: ast.Position{Line: 1, Column: 7, Offset: 7},
				EndPos:            ast.Position{Line: 1, Column: 8, Offset: 8},
			},
			result,
		)
	})

	t.Run("invocation, one type argument, nested type, spaces", func(t *testing.T) {

		t.Parallel()

		result, errs := testParseExpression("a<T< U > >()")
		require.Empty(t, errs)

		utils.AssertEqualWithDiff(t,
			&ast.InvocationExpression{
				InvokedExpression: &ast.IdentifierExpression{
					Identifier: ast.Identifier{
						Identifier: "a",
						Pos:        ast.Position{Line: 1, Column: 0, Offset: 0},
					},
				},
				TypeArguments: []*ast.TypeAnnotation{
					{
						IsResource: false,
						Type: &ast.InstantiationType{
							Type: &ast.NominalType{
								Identifier: ast.Identifier{
									Identifier: "T",
									Pos:        ast.Position{Line: 1, Column: 2, Offset: 2},
								},
							},
							TypeArguments: []*ast.TypeAnnotation{
								{
									IsResource: false,
									Type: &ast.NominalType{
										Identifier: ast.Identifier{
											Identifier: "U",
											Pos:        ast.Position{Line: 1, Column: 5, Offset: 5},
										},
									},
									StartPos: ast.Position{Line: 1, Column: 5, Offset: 5},
								},
							},
							TypeArgumentsStartPos: ast.Position{Line: 1, Column: 3, Offset: 3},
							EndPos:                ast.Position{Line: 1, Column: 7, Offset: 7},
						},
						StartPos: ast.Position{Line: 1, Column: 2, Offset: 2},
					},
				},
				ArgumentsStartPos: ast.Position{Line: 1, Column: 10, Offset: 10},
				EndPos:            ast.Position{Line: 1, Column: 11, Offset: 11},
			},
			result,
		)
	})

	t.Run("precedence, binary expressions, less than", func(t *testing.T) {

		t.Parallel()

		result, errs := testParseExpression("0 + 1 < 2")
		require.Empty(t, errs)

		utils.AssertEqualWithDiff(t,
			&ast.BinaryExpression{
				Operation: ast.OperationLess,
				Left: &ast.BinaryExpression{
					Operation: ast.OperationPlus,
					Left: &ast.IntegerExpression{
						PositiveLiteral: []byte("0"),
						Value:           new(big.Int),
						Base:            10,
						Range: ast.Range{
							StartPos: ast.Position{Line: 1, Column: 0, Offset: 0},
							EndPos:   ast.Position{Line: 1, Column: 0, Offset: 0},
						},
					},
					Right: &ast.IntegerExpression{
						PositiveLiteral: []byte("1"),
						Value:           big.NewInt(1),
						Base:            10,
						Range: ast.Range{
							StartPos: ast.Position{Line: 1, Column: 4, Offset: 4},
							EndPos:   ast.Position{Line: 1, Column: 4, Offset: 4},
						},
					},
				},
				Right: &ast.IntegerExpression{
					PositiveLiteral: []byte("2"),
					Value:           big.NewInt(2),
					Base:            10,
					Range: ast.Range{
						StartPos: ast.Position{Line: 1, Column: 8, Offset: 8},
						EndPos:   ast.Position{Line: 1, Column: 8, Offset: 8},
					},
				},
			},
			result,
		)
	})

	t.Run("precedence, binary expressions, left shift", func(t *testing.T) {

		t.Parallel()

		result, errs := testParseExpression("0 + 1 << 2")
		require.Empty(t, errs)

		utils.AssertEqualWithDiff(t,
			&ast.BinaryExpression{
				Operation: ast.OperationBitwiseLeftShift,
				Left: &ast.BinaryExpression{
					Operation: ast.OperationPlus,
					Left: &ast.IntegerExpression{
						PositiveLiteral: []byte("0"),
						Value:           new(big.Int),
						Base:            10,
						Range: ast.Range{
							StartPos: ast.Position{Line: 1, Column: 0, Offset: 0},
							EndPos:   ast.Position{Line: 1, Column: 0, Offset: 0},
						},
					},
					Right: &ast.IntegerExpression{
						PositiveLiteral: []byte("1"),
						Value:           big.NewInt(1),
						Base:            10,
						Range: ast.Range{
							StartPos: ast.Position{Line: 1, Column: 4, Offset: 4},
							EndPos:   ast.Position{Line: 1, Column: 4, Offset: 4},
						},
					},
				},
				Right: &ast.IntegerExpression{
					PositiveLiteral: []byte("2"),
					Value:           big.NewInt(2),
					Base:            10,
					Range: ast.Range{
						StartPos: ast.Position{Line: 1, Column: 9, Offset: 9},
						EndPos:   ast.Position{Line: 1, Column: 9, Offset: 9},
					},
				},
			},
			result,
		)
	})

	t.Run("precedence, binary expressions, greater than", func(t *testing.T) {

		t.Parallel()

		result, errs := testParseExpression("0 + 1 > 2")
		require.Empty(t, errs)

		utils.AssertEqualWithDiff(t,
			&ast.BinaryExpression{
				Operation: ast.OperationGreater,
				Left: &ast.BinaryExpression{
					Operation: ast.OperationPlus,
					Left: &ast.IntegerExpression{
						PositiveLiteral: []byte("0"),
						Value:           new(big.Int),
						Base:            10,
						Range: ast.Range{
							StartPos: ast.Position{Line: 1, Column: 0, Offset: 0},
							EndPos:   ast.Position{Line: 1, Column: 0, Offset: 0},
						},
					},
					Right: &ast.IntegerExpression{
						PositiveLiteral: []byte("1"),
						Value:           big.NewInt(1),
						Base:            10,
						Range: ast.Range{
							StartPos: ast.Position{Line: 1, Column: 4, Offset: 4},
							EndPos:   ast.Position{Line: 1, Column: 4, Offset: 4},
						},
					},
				},
				Right: &ast.IntegerExpression{
					PositiveLiteral: []byte("2"),
					Value:           big.NewInt(2),
					Base:            10,
					Range: ast.Range{
						StartPos: ast.Position{Line: 1, Column: 8, Offset: 8},
						EndPos:   ast.Position{Line: 1, Column: 8, Offset: 8},
					},
				},
			},
			result,
		)
	})

	t.Run("precedence, binary expressions, right shift", func(t *testing.T) {

		t.Parallel()

		result, errs := testParseExpression("0 + 1 >> 2")
		require.Empty(t, errs)

		utils.AssertEqualWithDiff(t,
			&ast.BinaryExpression{
				Operation: ast.OperationBitwiseRightShift,
				Left: &ast.BinaryExpression{
					Operation: ast.OperationPlus,
					Left: &ast.IntegerExpression{
						PositiveLiteral: []byte("0"),
						Value:           new(big.Int),
						Base:            10,
						Range: ast.Range{
							StartPos: ast.Position{Line: 1, Column: 0, Offset: 0},
							EndPos:   ast.Position{Line: 1, Column: 0, Offset: 0},
						},
					},
					Right: &ast.IntegerExpression{
						PositiveLiteral: []byte("1"),
						Value:           big.NewInt(1),
						Base:            10,
						Range: ast.Range{
							StartPos: ast.Position{Line: 1, Column: 4, Offset: 4},
							EndPos:   ast.Position{Line: 1, Column: 4, Offset: 4},
						},
					},
				},
				Right: &ast.IntegerExpression{
					PositiveLiteral: []byte("2"),
					Value:           big.NewInt(2),
					Base:            10,
					Range: ast.Range{
						StartPos: ast.Position{Line: 1, Column: 9, Offset: 9},
						EndPos:   ast.Position{Line: 1, Column: 9, Offset: 9},
					},
				},
			},
			result,
		)
	})
}

func TestParseBoolExpression(t *testing.T) {

	t.Parallel()

	const code = `
	    let a = true
	`
	result, errs := testParseProgram(code)
	require.Empty(t, errs)

	utils.AssertEqualWithDiff(t,
		[]ast.Declaration{
			&ast.VariableDeclaration{
				IsConstant: true,
				Identifier: ast.Identifier{
					Identifier: "a",
					Pos:        ast.Position{Offset: 10, Line: 2, Column: 9},
				},
				Transfer: &ast.Transfer{
					Operation: ast.TransferOperationCopy,
					Pos:       ast.Position{Offset: 12, Line: 2, Column: 11},
				},
				Value: &ast.BoolExpression{
					Value: true,
					Range: ast.Range{
						StartPos: ast.Position{Offset: 14, Line: 2, Column: 13},
						EndPos:   ast.Position{Offset: 17, Line: 2, Column: 16},
					},
				},
				StartPos: ast.Position{Offset: 6, Line: 2, Column: 5},
			},
		},
		result.Declarations(),
	)
}

func TestParseIdentifierExpression(t *testing.T) {

	t.Parallel()

	const code = `
	    let b = a
	`
	result, errs := testParseProgram(code)
	require.Empty(t, errs)

	utils.AssertEqualWithDiff(t,
		[]ast.Declaration{
			&ast.VariableDeclaration{
				IsConstant: true,
				Identifier: ast.Identifier{
					Identifier: "b",
					Pos:        ast.Position{Offset: 10, Line: 2, Column: 9},
				},
				Transfer: &ast.Transfer{
					Operation: ast.TransferOperationCopy,
					Pos:       ast.Position{Offset: 12, Line: 2, Column: 11},
				},
				Value: &ast.IdentifierExpression{
					Identifier: ast.Identifier{
						Identifier: "a",
						Pos:        ast.Position{Offset: 14, Line: 2, Column: 13},
					},
				},
				StartPos: ast.Position{Offset: 6, Line: 2, Column: 5},
			},
		},
		result.Declarations(),
	)
}

func TestParseArrayExpressionInVariableDeclaration(t *testing.T) {

	t.Parallel()

	const code = `
	    let a = [1, 2]
	`
	result, errs := testParseProgram(code)
	require.Empty(t, errs)

	utils.AssertEqualWithDiff(t,
		[]ast.Declaration{
			&ast.VariableDeclaration{
				IsConstant: true,
				Identifier: ast.Identifier{Identifier: "a",
					Pos: ast.Position{Offset: 10, Line: 2, Column: 9},
				},
				Transfer: &ast.Transfer{
					Operation: ast.TransferOperationCopy,
					Pos:       ast.Position{Offset: 12, Line: 2, Column: 11},
				},
				Value: &ast.ArrayExpression{
					Values: []ast.Expression{
						&ast.IntegerExpression{
							PositiveLiteral: []byte("1"),
							Value:           big.NewInt(1),
							Base:            10,
							Range: ast.Range{
								StartPos: ast.Position{Offset: 15, Line: 2, Column: 14},
								EndPos:   ast.Position{Offset: 15, Line: 2, Column: 14},
							},
						},
						&ast.IntegerExpression{
							PositiveLiteral: []byte("2"),
							Value:           big.NewInt(2),
							Base:            10,
							Range: ast.Range{
								StartPos: ast.Position{Offset: 18, Line: 2, Column: 17},
								EndPos:   ast.Position{Offset: 18, Line: 2, Column: 17},
							},
						},
					},
					Range: ast.Range{
						StartPos: ast.Position{Offset: 14, Line: 2, Column: 13},
						EndPos:   ast.Position{Offset: 19, Line: 2, Column: 18},
					},
				},
				StartPos: ast.Position{Offset: 6, Line: 2, Column: 5},
			},
		},
		result.Declarations(),
	)
}

func TestParseDictionaryExpressionInVariableDeclaration(t *testing.T) {

	t.Parallel()

	const code = `
	    let x = {"a": 1, "b": 2}
	`
	result, errs := testParseProgram(code)
	require.Empty(t, errs)

	utils.AssertEqualWithDiff(t,
		[]ast.Declaration{
			&ast.VariableDeclaration{
				IsConstant: true,
				Identifier: ast.Identifier{Identifier: "x",
					Pos: ast.Position{Offset: 10, Line: 2, Column: 9},
				},
				Transfer: &ast.Transfer{
					Operation: ast.TransferOperationCopy,
					Pos:       ast.Position{Offset: 12, Line: 2, Column: 11},
				},
				Value: &ast.DictionaryExpression{
					Entries: []ast.DictionaryEntry{
						{
							Key: &ast.StringExpression{
								Value: "a",
								Range: ast.Range{
									StartPos: ast.Position{Offset: 15, Line: 2, Column: 14},
									EndPos:   ast.Position{Offset: 17, Line: 2, Column: 16},
								},
							},
							Value: &ast.IntegerExpression{
								PositiveLiteral: []byte("1"),
								Value:           big.NewInt(1),
								Base:            10,
								Range: ast.Range{
									StartPos: ast.Position{Offset: 20, Line: 2, Column: 19},
									EndPos:   ast.Position{Offset: 20, Line: 2, Column: 19},
								},
							},
						},
						{
							Key: &ast.StringExpression{
								Value: "b",
								Range: ast.Range{
									StartPos: ast.Position{Offset: 23, Line: 2, Column: 22},
									EndPos:   ast.Position{Offset: 25, Line: 2, Column: 24},
								},
							},
							Value: &ast.IntegerExpression{
								PositiveLiteral: []byte("2"),
								Value:           big.NewInt(2),
								Base:            10,
								Range: ast.Range{
									StartPos: ast.Position{Offset: 28, Line: 2, Column: 27},
									EndPos:   ast.Position{Offset: 28, Line: 2, Column: 27},
								},
							},
						},
					},
					Range: ast.Range{
						StartPos: ast.Position{Offset: 14, Line: 2, Column: 13},
						EndPos:   ast.Position{Offset: 29, Line: 2, Column: 28},
					},
				},
				StartPos: ast.Position{Offset: 6, Line: 2, Column: 5},
			},
		},
		result.Declarations(),
	)
}

func TestParseInvocationExpressionWithoutLabels(t *testing.T) {

	t.Parallel()

	const code = `
	    let a = b(1, 2)
	`
	result, errs := testParseProgram(code)
	require.Empty(t, errs)

	utils.AssertEqualWithDiff(t,
		[]ast.Declaration{
			&ast.VariableDeclaration{
				IsConstant: true,
				Identifier: ast.Identifier{
					Identifier: "a",
					Pos:        ast.Position{Offset: 10, Line: 2, Column: 9},
				},
				Transfer: &ast.Transfer{
					Operation: ast.TransferOperationCopy,
					Pos:       ast.Position{Offset: 12, Line: 2, Column: 11},
				},
				Value: &ast.InvocationExpression{
					InvokedExpression: &ast.IdentifierExpression{
						Identifier: ast.Identifier{
							Identifier: "b",
							Pos:        ast.Position{Offset: 14, Line: 2, Column: 13},
						},
					},
					Arguments: []*ast.Argument{
						{
							Label: "",
							Expression: &ast.IntegerExpression{
								PositiveLiteral: []byte("1"),
								Value:           big.NewInt(1),
								Base:            10,
								Range: ast.Range{
									StartPos: ast.Position{Offset: 16, Line: 2, Column: 15},
									EndPos:   ast.Position{Offset: 16, Line: 2, Column: 15},
								},
							},
							TrailingSeparatorPos: ast.Position{Offset: 17, Line: 2, Column: 16},
						},
						{
							Label: "",
							Expression: &ast.IntegerExpression{
								PositiveLiteral: []byte("2"),
								Value:           big.NewInt(2),
								Base:            10,
								Range: ast.Range{
									StartPos: ast.Position{Offset: 19, Line: 2, Column: 18},
									EndPos:   ast.Position{Offset: 19, Line: 2, Column: 18},
								},
							},
							TrailingSeparatorPos: ast.Position{Offset: 20, Line: 2, Column: 19},
						},
					},
					ArgumentsStartPos: ast.Position{Offset: 15, Line: 2, Column: 14},
					EndPos:            ast.Position{Offset: 20, Line: 2, Column: 19},
				},
				StartPos: ast.Position{Offset: 6, Line: 2, Column: 5},
			},
		},
		result.Declarations(),
	)
}

func TestParseInvocationExpressionWithLabels(t *testing.T) {

	t.Parallel()

	const code = `
	    let a = b(x: 1, y: 2)
	`
	result, errs := testParseProgram(code)
	require.Empty(t, errs)

	utils.AssertEqualWithDiff(t,
		[]ast.Declaration{
			&ast.VariableDeclaration{
				IsConstant: true,
				Identifier: ast.Identifier{
					Identifier: "a",
					Pos:        ast.Position{Offset: 10, Line: 2, Column: 9},
				},
				Transfer: &ast.Transfer{
					Operation: ast.TransferOperationCopy,
					Pos:       ast.Position{Offset: 12, Line: 2, Column: 11},
				},
				Value: &ast.InvocationExpression{
					InvokedExpression: &ast.IdentifierExpression{
						Identifier: ast.Identifier{
							Identifier: "b",
							Pos:        ast.Position{Offset: 14, Line: 2, Column: 13},
						},
					},
					Arguments: []*ast.Argument{
						{
							Label:         "x",
							LabelStartPos: &ast.Position{Offset: 16, Line: 2, Column: 15},
							LabelEndPos:   &ast.Position{Offset: 16, Line: 2, Column: 15},
							Expression: &ast.IntegerExpression{
								PositiveLiteral: []byte("1"),
								Value:           big.NewInt(1),
								Base:            10,
								Range: ast.Range{
									StartPos: ast.Position{Offset: 19, Line: 2, Column: 18},
									EndPos:   ast.Position{Offset: 19, Line: 2, Column: 18},
								},
							},
							TrailingSeparatorPos: ast.Position{Offset: 20, Line: 2, Column: 19},
						},
						{
							Label:         "y",
							LabelStartPos: &ast.Position{Offset: 22, Line: 2, Column: 21},
							LabelEndPos:   &ast.Position{Offset: 22, Line: 2, Column: 21},
							Expression: &ast.IntegerExpression{
								PositiveLiteral: []byte("2"),
								Value:           big.NewInt(2),
								Base:            10,
								Range: ast.Range{
									StartPos: ast.Position{Offset: 25, Line: 2, Column: 24},
									EndPos:   ast.Position{Offset: 25, Line: 2, Column: 24},
								},
							},
							TrailingSeparatorPos: ast.Position{Offset: 26, Line: 2, Column: 25},
						},
					},
					ArgumentsStartPos: ast.Position{Offset: 15, Line: 2, Column: 14},
					EndPos:            ast.Position{Offset: 26, Line: 2, Column: 25},
				},
				StartPos: ast.Position{Offset: 6, Line: 2, Column: 5},
			},
		},
		result.Declarations(),
	)
}

func TestParseOptionalMemberExpression(t *testing.T) {

	t.Parallel()

	const code = `
	    let a = b?.c
	`
	result, errs := testParseProgram(code)
	require.Empty(t, errs)

	utils.AssertEqualWithDiff(t,
		[]ast.Declaration{
			&ast.VariableDeclaration{
				IsConstant: true,
				Identifier: ast.Identifier{
					Identifier: "a",
					Pos:        ast.Position{Offset: 10, Line: 2, Column: 9},
				},
				Transfer: &ast.Transfer{
					Operation: ast.TransferOperationCopy,
					Pos:       ast.Position{Offset: 12, Line: 2, Column: 11},
				},
				Value: &ast.MemberExpression{
					Optional: true,
					Expression: &ast.IdentifierExpression{
						Identifier: ast.Identifier{
							Identifier: "b",
							Pos:        ast.Position{Offset: 14, Line: 2, Column: 13},
						},
					},
					Identifier: ast.Identifier{
						Identifier: "c",
						Pos:        ast.Position{Offset: 17, Line: 2, Column: 16},
					},
					AccessPos: ast.Position{Offset: 16, Line: 2, Column: 15},
				},
				StartPos: ast.Position{Offset: 6, Line: 2, Column: 5},
			},
		},
		result.Declarations(),
	)
}

func TestParseIndexExpressionInVariableDeclaration(t *testing.T) {

	t.Parallel()

	const code = `
	    let a = b[1]
	`
	result, errs := testParseProgram(code)
	require.Empty(t, errs)

	utils.AssertEqualWithDiff(t,
		[]ast.Declaration{
			&ast.VariableDeclaration{
				IsConstant: true,
				Identifier: ast.Identifier{
					Identifier: "a",
					Pos:        ast.Position{Offset: 10, Line: 2, Column: 9},
				},
				Transfer: &ast.Transfer{
					Operation: ast.TransferOperationCopy,
					Pos:       ast.Position{Offset: 12, Line: 2, Column: 11},
				},
				Value: &ast.IndexExpression{
					TargetExpression: &ast.IdentifierExpression{
						Identifier: ast.Identifier{
							Identifier: "b",
							Pos:        ast.Position{Offset: 14, Line: 2, Column: 13},
						},
					},
					IndexingExpression: &ast.IntegerExpression{
						PositiveLiteral: []byte("1"),
						Value:           big.NewInt(1),
						Base:            10,
						Range: ast.Range{
							StartPos: ast.Position{Offset: 16, Line: 2, Column: 15},
							EndPos:   ast.Position{Offset: 16, Line: 2, Column: 15},
						},
					},
					Range: ast.Range{
						StartPos: ast.Position{Offset: 15, Line: 2, Column: 14},
						EndPos:   ast.Position{Offset: 17, Line: 2, Column: 16},
					},
				},
				StartPos: ast.Position{Offset: 6, Line: 2, Column: 5},
			},
		},
		result.Declarations(),
	)
}

func TestParseUnaryExpression(t *testing.T) {

	t.Parallel()

	const code = `
	    let foo = -boo
	`
	result, errs := testParseProgram(code)
	require.Empty(t, errs)

	utils.AssertEqualWithDiff(t,
		[]ast.Declaration{
			&ast.VariableDeclaration{
				IsConstant: true,
				Identifier: ast.Identifier{
					Identifier: "foo",
					Pos:        ast.Position{Offset: 10, Line: 2, Column: 9},
				},
				Transfer: &ast.Transfer{
					Operation: ast.TransferOperationCopy,
					Pos:       ast.Position{Offset: 14, Line: 2, Column: 13},
				},
				Value: &ast.UnaryExpression{
					Operation: ast.OperationMinus,
					Expression: &ast.IdentifierExpression{
						Identifier: ast.Identifier{
							Identifier: "boo",
							Pos:        ast.Position{Offset: 17, Line: 2, Column: 16},
						},
					},
					StartPos: ast.Position{Offset: 16, Line: 2, Column: 15},
				},
				StartPos: ast.Position{Offset: 6, Line: 2, Column: 5},
			},
		},
		result.Declarations(),
	)
}

func TestParseOrExpression(t *testing.T) {

	t.Parallel()

	const code = `
        let a = false || true
	`
	result, errs := testParseProgram(code)
	require.Empty(t, errs)

	utils.AssertEqualWithDiff(t,
		[]ast.Declaration{
			&ast.VariableDeclaration{
				IsConstant: true,
				Identifier: ast.Identifier{
					Identifier: "a",
					Pos:        ast.Position{Offset: 13, Line: 2, Column: 12},
				},
				Transfer: &ast.Transfer{
					Operation: ast.TransferOperationCopy,
					Pos:       ast.Position{Offset: 15, Line: 2, Column: 14},
				},
				Value: &ast.BinaryExpression{
					Operation: ast.OperationOr,
					Left: &ast.BoolExpression{
						Value: false,
						Range: ast.Range{
							StartPos: ast.Position{Offset: 17, Line: 2, Column: 16},
							EndPos:   ast.Position{Offset: 21, Line: 2, Column: 20},
						},
					},
					Right: &ast.BoolExpression{
						Value: true,
						Range: ast.Range{
							StartPos: ast.Position{Offset: 26, Line: 2, Column: 25},
							EndPos:   ast.Position{Offset: 29, Line: 2, Column: 28},
						},
					},
				},
				StartPos: ast.Position{Offset: 9, Line: 2, Column: 8},
			},
		},
		result.Declarations(),
	)
}

func TestParseAndExpression(t *testing.T) {

	t.Parallel()

	const code = `
        let a = false && true
	`
	result, errs := testParseProgram(code)
	require.Empty(t, errs)

	utils.AssertEqualWithDiff(t,
		[]ast.Declaration{
			&ast.VariableDeclaration{
				IsConstant: true,
				Identifier: ast.Identifier{
					Identifier: "a",
					Pos:        ast.Position{Offset: 13, Line: 2, Column: 12},
				},
				Transfer: &ast.Transfer{
					Operation: ast.TransferOperationCopy,
					Pos:       ast.Position{Offset: 15, Line: 2, Column: 14},
				},
				Value: &ast.BinaryExpression{
					Operation: ast.OperationAnd,
					Left: &ast.BoolExpression{
						Value: false,
						Range: ast.Range{
							StartPos: ast.Position{Offset: 17, Line: 2, Column: 16},
							EndPos:   ast.Position{Offset: 21, Line: 2, Column: 20},
						},
					},
					Right: &ast.BoolExpression{
						Value: true,
						Range: ast.Range{
							StartPos: ast.Position{Offset: 26, Line: 2, Column: 25},
							EndPos:   ast.Position{Offset: 29, Line: 2, Column: 28},
						},
					},
				},
				StartPos: ast.Position{Offset: 9, Line: 2, Column: 8},
			},
		},
		result.Declarations(),
	)
}

func TestParseEqualityExpression(t *testing.T) {

	t.Parallel()

	const code = `
        let a = false == true
	`
	result, errs := testParseProgram(code)
	require.Empty(t, errs)

	utils.AssertEqualWithDiff(t,
		[]ast.Declaration{
			&ast.VariableDeclaration{
				IsConstant: true,
				Identifier: ast.Identifier{
					Identifier: "a",
					Pos:        ast.Position{Offset: 13, Line: 2, Column: 12},
				},
				Transfer: &ast.Transfer{
					Operation: ast.TransferOperationCopy,
					Pos:       ast.Position{Offset: 15, Line: 2, Column: 14},
				},
				Value: &ast.BinaryExpression{
					Operation: ast.OperationEqual,
					Left: &ast.BoolExpression{
						Value: false,
						Range: ast.Range{
							StartPos: ast.Position{Offset: 17, Line: 2, Column: 16},
							EndPos:   ast.Position{Offset: 21, Line: 2, Column: 20},
						},
					},
					Right: &ast.BoolExpression{
						Value: true,
						Range: ast.Range{
							StartPos: ast.Position{Offset: 26, Line: 2, Column: 25},
							EndPos:   ast.Position{Offset: 29, Line: 2, Column: 28},
						},
					},
				},
				StartPos: ast.Position{Offset: 9, Line: 2, Column: 8},
			},
		},
		result.Declarations(),
	)
}

func TestParseRelationalExpression(t *testing.T) {

	t.Parallel()

	const code = `
        let a = 1 < 2
	`
	result, errs := testParseProgram(code)
	require.Empty(t, errs)

	utils.AssertEqualWithDiff(t,
		[]ast.Declaration{
			&ast.VariableDeclaration{
				IsConstant: true,
				Identifier: ast.Identifier{
					Identifier: "a",
					Pos:        ast.Position{Offset: 13, Line: 2, Column: 12},
				},
				Transfer: &ast.Transfer{
					Operation: ast.TransferOperationCopy,
					Pos:       ast.Position{Offset: 15, Line: 2, Column: 14},
				},
				Value: &ast.BinaryExpression{
					Operation: ast.OperationLess,
					Left: &ast.IntegerExpression{
						PositiveLiteral: []byte("1"),
						Value:           big.NewInt(1),
						Base:            10,
						Range: ast.Range{
							StartPos: ast.Position{Offset: 17, Line: 2, Column: 16},
							EndPos:   ast.Position{Offset: 17, Line: 2, Column: 16},
						},
					},
					Right: &ast.IntegerExpression{
						PositiveLiteral: []byte("2"),
						Value:           big.NewInt(2),
						Base:            10,
						Range: ast.Range{
							StartPos: ast.Position{Offset: 21, Line: 2, Column: 20},
							EndPos:   ast.Position{Offset: 21, Line: 2, Column: 20},
						},
					},
				},
				StartPos: ast.Position{Offset: 9, Line: 2, Column: 8},
			},
		},
		result.Declarations(),
	)
}

func TestParseAdditiveExpression(t *testing.T) {

	t.Parallel()

	const code = `
        let a = 1 + 2
	`
	result, errs := testParseProgram(code)
	require.Empty(t, errs)

	utils.AssertEqualWithDiff(t,
		[]ast.Declaration{
			&ast.VariableDeclaration{
				IsConstant: true,
				Identifier: ast.Identifier{
					Identifier: "a",
					Pos:        ast.Position{Offset: 13, Line: 2, Column: 12},
				},
				Transfer: &ast.Transfer{
					Operation: ast.TransferOperationCopy,
					Pos:       ast.Position{Offset: 15, Line: 2, Column: 14},
				},
				Value: &ast.BinaryExpression{
					Operation: ast.OperationPlus,
					Left: &ast.IntegerExpression{
						PositiveLiteral: []byte("1"),
						Value:           big.NewInt(1),
						Base:            10,
						Range: ast.Range{
							StartPos: ast.Position{Offset: 17, Line: 2, Column: 16},
							EndPos:   ast.Position{Offset: 17, Line: 2, Column: 16},
						},
					},
					Right: &ast.IntegerExpression{
						PositiveLiteral: []byte("2"),
						Value:           big.NewInt(2),
						Base:            10,
						Range: ast.Range{
							StartPos: ast.Position{Offset: 21, Line: 2, Column: 20},
							EndPos:   ast.Position{Offset: 21, Line: 2, Column: 20},
						},
					},
				},
				StartPos: ast.Position{Offset: 9, Line: 2, Column: 8},
			},
		},
		result.Declarations(),
	)
}

func TestParseMultiplicativeExpression(t *testing.T) {

	t.Parallel()

	const code = `
        let a = 1 * 2
	`
	result, errs := testParseProgram(code)
	require.Empty(t, errs)

	utils.AssertEqualWithDiff(t,
		[]ast.Declaration{
			&ast.VariableDeclaration{
				IsConstant: true,
				Identifier: ast.Identifier{
					Identifier: "a",
					Pos:        ast.Position{Offset: 13, Line: 2, Column: 12},
				},
				Transfer: &ast.Transfer{
					Operation: ast.TransferOperationCopy,
					Pos:       ast.Position{Offset: 15, Line: 2, Column: 14},
				},
				Value: &ast.BinaryExpression{
					Operation: ast.OperationMul,
					Left: &ast.IntegerExpression{
						PositiveLiteral: []byte("1"),
						Value:           big.NewInt(1),
						Base:            10,
						Range: ast.Range{
							StartPos: ast.Position{Offset: 17, Line: 2, Column: 16},
							EndPos:   ast.Position{Offset: 17, Line: 2, Column: 16},
						},
					},
					Right: &ast.IntegerExpression{
						PositiveLiteral: []byte("2"),
						Value:           big.NewInt(2),
						Base:            10,
						Range: ast.Range{
							StartPos: ast.Position{Offset: 21, Line: 2, Column: 20},
							EndPos:   ast.Position{Offset: 21, Line: 2, Column: 20},
						},
					},
				},
				StartPos: ast.Position{Offset: 9, Line: 2, Column: 8},
			},
		},
		result.Declarations(),
	)
}

func TestParseFunctionExpressionAndReturn(t *testing.T) {

	t.Parallel()

	const code = `
	    let test = fun (): Int { return 1 }
	`
	result, errs := testParseProgram(code)
	require.Empty(t, errs)

	utils.AssertEqualWithDiff(t,
		[]ast.Declaration{
			&ast.VariableDeclaration{
				IsConstant: true,
				Identifier: ast.Identifier{
					Identifier: "test",
					Pos:        ast.Position{Offset: 10, Line: 2, Column: 9},
				},
				Transfer: &ast.Transfer{
					Operation: ast.TransferOperationCopy,
					Pos:       ast.Position{Offset: 15, Line: 2, Column: 14},
				},
				Value: &ast.FunctionExpression{
					ParameterList: &ast.ParameterList{
						Range: ast.Range{
							StartPos: ast.Position{Offset: 21, Line: 2, Column: 20},
							EndPos:   ast.Position{Offset: 22, Line: 2, Column: 21},
						},
					},
					ReturnTypeAnnotation: &ast.TypeAnnotation{
						IsResource: false,
						Type: &ast.NominalType{
							Identifier: ast.Identifier{
								Identifier: "Int",
								Pos:        ast.Position{Offset: 25, Line: 2, Column: 24},
							},
						},
						StartPos: ast.Position{Offset: 25, Line: 2, Column: 24},
					},
					FunctionBlock: &ast.FunctionBlock{
						Block: &ast.Block{
							Statements: []ast.Statement{
								&ast.ReturnStatement{
									Expression: &ast.IntegerExpression{
										PositiveLiteral: []byte("1"),
										Value:           big.NewInt(1),
										Base:            10,
										Range: ast.Range{
											StartPos: ast.Position{Offset: 38, Line: 2, Column: 37},
											EndPos:   ast.Position{Offset: 38, Line: 2, Column: 37},
										},
									},
									Range: ast.Range{
										StartPos: ast.Position{Offset: 31, Line: 2, Column: 30},
										EndPos:   ast.Position{Offset: 38, Line: 2, Column: 37},
									},
								},
							},
							Range: ast.Range{
								StartPos: ast.Position{Offset: 29, Line: 2, Column: 28},
								EndPos:   ast.Position{Offset: 40, Line: 2, Column: 39},
							},
						},
					},
					StartPos: ast.Position{Offset: 17, Line: 2, Column: 16},
				},
				StartPos: ast.Position{Offset: 6, Line: 2, Column: 5},
			},
		},
		result.Declarations(),
	)
}

func TestParseLeftAssociativity(t *testing.T) {

	t.Parallel()

	const code = `
        let a = 1 + 2 + 3
	`
	result, errs := testParseProgram(code)
	require.Empty(t, errs)

	utils.AssertEqualWithDiff(t,
		[]ast.Declaration{
			&ast.VariableDeclaration{
				IsConstant: true,
				Identifier: ast.Identifier{
					Identifier: "a",
					Pos:        ast.Position{Offset: 13, Line: 2, Column: 12},
				},
				Transfer: &ast.Transfer{
					Operation: ast.TransferOperationCopy,
					Pos:       ast.Position{Offset: 15, Line: 2, Column: 14},
				},
				Value: &ast.BinaryExpression{
					Operation: ast.OperationPlus,
					Left: &ast.BinaryExpression{
						Operation: ast.OperationPlus,
						Left: &ast.IntegerExpression{
							PositiveLiteral: []byte("1"),
							Value:           big.NewInt(1),
							Base:            10,
							Range: ast.Range{
								StartPos: ast.Position{Offset: 17, Line: 2, Column: 16},
								EndPos:   ast.Position{Offset: 17, Line: 2, Column: 16},
							},
						},
						Right: &ast.IntegerExpression{
							PositiveLiteral: []byte("2"),
							Value:           big.NewInt(2),
							Base:            10,
							Range: ast.Range{
								StartPos: ast.Position{Offset: 21, Line: 2, Column: 20},
								EndPos:   ast.Position{Offset: 21, Line: 2, Column: 20},
							},
						},
					},
					Right: &ast.IntegerExpression{
						PositiveLiteral: []byte("3"),
						Value:           big.NewInt(3),
						Base:            10,
						Range: ast.Range{
							StartPos: ast.Position{Offset: 25, Line: 2, Column: 24},
							EndPos:   ast.Position{Offset: 25, Line: 2, Column: 24},
						},
					},
				},
				StartPos: ast.Position{Offset: 9, Line: 2, Column: 8},
			},
		},
		result.Declarations(),
	)
}

func TestParseNegativeInteger(t *testing.T) {

	t.Parallel()

	const code = `
      let a = -42
	`
	result, errs := testParseProgram(code)
	require.Empty(t, errs)

	utils.AssertEqualWithDiff(t,
		[]ast.Declaration{
			&ast.VariableDeclaration{
				IsConstant: true,
				Identifier: ast.Identifier{
					Identifier: "a",
					Pos:        ast.Position{Offset: 11, Line: 2, Column: 10},
				},
				Transfer: &ast.Transfer{
					Operation: ast.TransferOperationCopy,
					Pos:       ast.Position{Offset: 13, Line: 2, Column: 12},
				},
				Value: &ast.IntegerExpression{
					PositiveLiteral: []byte("42"),
					Value:           big.NewInt(-42),
					Base:            10,
					Range: ast.Range{
						StartPos: ast.Position{Offset: 15, Line: 2, Column: 14},
						EndPos:   ast.Position{Offset: 17, Line: 2, Column: 16},
					},
				},
				StartPos: ast.Position{Offset: 7, Line: 2, Column: 6},
			},
		},
		result.Declarations(),
	)
}

func TestParseNegativeFixedPoint(t *testing.T) {

	t.Parallel()

	const code = `
      let a = -42.3
	`
	result, errs := testParseProgram(code)
	require.Empty(t, errs)

	utils.AssertEqualWithDiff(t,
		[]ast.Declaration{
			&ast.VariableDeclaration{
				IsConstant: true,
				Identifier: ast.Identifier{
					Identifier: "a",
					Pos:        ast.Position{Offset: 11, Line: 2, Column: 10},
				},
				Transfer: &ast.Transfer{
					Operation: ast.TransferOperationCopy,
					Pos:       ast.Position{Offset: 13, Line: 2, Column: 12},
				},
				Value: &ast.FixedPointExpression{
					PositiveLiteral: []byte("42.3"),
					Negative:        true,
					UnsignedInteger: big.NewInt(42),
					Fractional:      big.NewInt(3),
					Scale:           1,
					Range: ast.Range{
						StartPos: ast.Position{Offset: 15, Line: 2, Column: 14},
						EndPos:   ast.Position{Offset: 19, Line: 2, Column: 18},
					},
				},
				StartPos: ast.Position{Offset: 7, Line: 2, Column: 6},
			},
		},
		result.Declarations(),
	)
}

func TestParseTernaryRightAssociativity(t *testing.T) {

	t.Parallel()

	const code = `
        let a = 2 > 1
          ? 0
          : 3 > 2 ? 1 : 2
	`
	result, errs := testParseProgram(code)
	require.Empty(t, errs)

	utils.AssertEqualWithDiff(t,
		[]ast.Declaration{
			&ast.VariableDeclaration{
				IsConstant: true,
				Identifier: ast.Identifier{
					Identifier: "a",
					Pos:        ast.Position{Offset: 13, Line: 2, Column: 12},
				},
				Transfer: &ast.Transfer{
					Operation: ast.TransferOperationCopy,
					Pos:       ast.Position{Offset: 15, Line: 2, Column: 14},
				},
				Value: &ast.ConditionalExpression{
					Test: &ast.BinaryExpression{
						Operation: ast.OperationGreater,
						Left: &ast.IntegerExpression{
							PositiveLiteral: []byte("2"),
							Value:           big.NewInt(2),
							Base:            10,
							Range: ast.Range{
								StartPos: ast.Position{Offset: 17, Line: 2, Column: 16},
								EndPos:   ast.Position{Offset: 17, Line: 2, Column: 16},
							},
						},
						Right: &ast.IntegerExpression{
							PositiveLiteral: []byte("1"),
							Value:           big.NewInt(1),
							Base:            10,
							Range: ast.Range{
								StartPos: ast.Position{Offset: 21, Line: 2, Column: 20},
								EndPos:   ast.Position{Offset: 21, Line: 2, Column: 20},
							},
						},
					},
					Then: &ast.IntegerExpression{
						PositiveLiteral: []byte("0"),
						Value:           new(big.Int),
						Base:            10,
						Range: ast.Range{
							StartPos: ast.Position{Offset: 35, Line: 3, Column: 12},
							EndPos:   ast.Position{Offset: 35, Line: 3, Column: 12},
						},
					},
					Else: &ast.ConditionalExpression{
						Test: &ast.BinaryExpression{
							Operation: ast.OperationGreater,
							Left: &ast.IntegerExpression{
								PositiveLiteral: []byte("3"),
								Value:           big.NewInt(3),
								Base:            10,
								Range: ast.Range{
									StartPos: ast.Position{Offset: 49, Line: 4, Column: 12},
									EndPos:   ast.Position{Offset: 49, Line: 4, Column: 12},
								},
							},
							Right: &ast.IntegerExpression{
								PositiveLiteral: []byte("2"),
								Value:           big.NewInt(2),
								Base:            10,
								Range: ast.Range{
									StartPos: ast.Position{Offset: 53, Line: 4, Column: 16},
									EndPos:   ast.Position{Offset: 53, Line: 4, Column: 16},
								},
							},
						},
						Then: &ast.IntegerExpression{
							PositiveLiteral: []byte("1"),
							Value:           big.NewInt(1),
							Base:            10,
							Range: ast.Range{
								StartPos: ast.Position{Offset: 57, Line: 4, Column: 20},
								EndPos:   ast.Position{Offset: 57, Line: 4, Column: 20},
							},
						},
						Else: &ast.IntegerExpression{
							PositiveLiteral: []byte("2"),
							Value:           big.NewInt(2),
							Base:            10,
							Range: ast.Range{
								StartPos: ast.Position{Offset: 61, Line: 4, Column: 24},
								EndPos:   ast.Position{Offset: 61, Line: 4, Column: 24},
							},
						},
					},
				},
				StartPos: ast.Position{Offset: 9, Line: 2, Column: 8},
			},
		},
		result.Declarations(),
	)
}

func TestParseMissingReturnType(t *testing.T) {

	t.Parallel()

	const code = `
		let noop: ((): Void) =
            fun () { return }
	`
	result, errs := testParseProgram(code)
	require.Empty(t, errs)

	utils.AssertEqualWithDiff(t,
		[]ast.Declaration{
			&ast.VariableDeclaration{
				Identifier: ast.Identifier{
					Identifier: "noop",
					Pos:        ast.Position{Offset: 7, Line: 2, Column: 6},
				},

				IsConstant: true,
				TypeAnnotation: &ast.TypeAnnotation{
					IsResource: false,
					Type: &ast.FunctionType{
						ReturnTypeAnnotation: &ast.TypeAnnotation{
							IsResource: false,
							Type: &ast.NominalType{
								Identifier: ast.Identifier{
									Identifier: "Void",
									Pos:        ast.Position{Offset: 18, Line: 2, Column: 17},
								},
							},
							StartPos: ast.Position{Offset: 18, Line: 2, Column: 17},
						},
						Range: ast.Range{
							StartPos: ast.Position{Offset: 13, Line: 2, Column: 12},
							EndPos:   ast.Position{Offset: 22, Line: 2, Column: 21},
						},
					},
					StartPos: ast.Position{Offset: 13, Line: 2, Column: 12},
				},
				Transfer: &ast.Transfer{
					Operation: ast.TransferOperationCopy,
					Pos:       ast.Position{Offset: 24, Line: 2, Column: 23},
				},
				Value: &ast.FunctionExpression{
					ParameterList: &ast.ParameterList{
						Range: ast.Range{
							StartPos: ast.Position{Offset: 42, Line: 3, Column: 16},
							EndPos:   ast.Position{Offset: 43, Line: 3, Column: 17},
						},
					},
					ReturnTypeAnnotation: &ast.TypeAnnotation{
						IsResource: false,
						Type: &ast.NominalType{
							Identifier: ast.Identifier{
								Pos: ast.Position{Offset: 43, Line: 3, Column: 17},
							},
						},
						StartPos: ast.Position{Offset: 43, Line: 3, Column: 17},
					},
					FunctionBlock: &ast.FunctionBlock{
						Block: &ast.Block{
							Statements: []ast.Statement{
								&ast.ReturnStatement{
									Range: ast.Range{
										StartPos: ast.Position{Offset: 47, Line: 3, Column: 21},
										EndPos:   ast.Position{Offset: 52, Line: 3, Column: 26},
									},
								},
							},
							Range: ast.Range{
								StartPos: ast.Position{Offset: 45, Line: 3, Column: 19},
								EndPos:   ast.Position{Offset: 54, Line: 3, Column: 28},
							},
						},
					},
					StartPos: ast.Position{Offset: 38, Line: 3, Column: 12},
				},
				StartPos: ast.Position{Offset: 3, Line: 2, Column: 2},
			},
		},
		result.Declarations(),
	)
}

func TestParseExpression(t *testing.T) {

	t.Parallel()

	actual, errs := testParseExpression(`
        before(x + before(y)) + z
	`)
	var err error
	if len(errs) > 0 {
		err = Error{
			Errors: errs,
		}
	}
	require.NoError(t, err)

	expected := &ast.BinaryExpression{
		Operation: ast.OperationPlus,
		Left: &ast.InvocationExpression{
			InvokedExpression: &ast.IdentifierExpression{
				Identifier: ast.Identifier{
					Identifier: "before",
					Pos:        ast.Position{Offset: 9, Line: 2, Column: 8},
				},
			},
			Arguments: []*ast.Argument{
				{
					Label:         "",
					LabelStartPos: nil,
					LabelEndPos:   nil,
					Expression: &ast.BinaryExpression{
						Operation: ast.OperationPlus,
						Left: &ast.IdentifierExpression{
							Identifier: ast.Identifier{
								Identifier: "x",
								Pos:        ast.Position{Offset: 16, Line: 2, Column: 15},
							},
						},
						Right: &ast.InvocationExpression{
							InvokedExpression: &ast.IdentifierExpression{
								Identifier: ast.Identifier{
									Identifier: "before",
									Pos:        ast.Position{Offset: 20, Line: 2, Column: 19},
								},
							},
							Arguments: []*ast.Argument{
								{
									Label:         "",
									LabelStartPos: nil,
									LabelEndPos:   nil,
									Expression: &ast.IdentifierExpression{
										Identifier: ast.Identifier{
											Identifier: "y",
											Pos:        ast.Position{Offset: 27, Line: 2, Column: 26},
										},
									},
									TrailingSeparatorPos: ast.Position{Offset: 28, Line: 2, Column: 27},
								},
							},
							ArgumentsStartPos: ast.Position{Offset: 26, Line: 2, Column: 25},
							EndPos:            ast.Position{Offset: 28, Line: 2, Column: 27},
						},
					},
					TrailingSeparatorPos: ast.Position{Offset: 29, Line: 2, Column: 28},
				},
			},
			ArgumentsStartPos: ast.Position{Offset: 15, Line: 2, Column: 14},
			EndPos:            ast.Position{Offset: 29, Line: 2, Column: 28},
		},
		Right: &ast.IdentifierExpression{
			Identifier: ast.Identifier{
				Identifier: "z",
				Pos:        ast.Position{Offset: 33, Line: 2, Column: 32},
			},
		},
	}

	utils.AssertEqualWithDiff(t, expected, actual)
}

func TestParseStringEscapes(t *testing.T) {

	t.Parallel()

	actual, errs := testParseExpression(`
       "test \0\n\r\t\"\'\\ xyz"
	`)

	var err error
	if len(errs) > 0 {
		err = Error{
			Errors: errs,
		}
	}

	require.NoError(t, err)

	expected := &ast.StringExpression{
		Value: "test \x00\n\r\t\"'\\ xyz",
		Range: ast.Range{
			StartPos: ast.Position{Offset: 8, Line: 2, Column: 7},
			EndPos:   ast.Position{Offset: 32, Line: 2, Column: 31},
		},
	}

	utils.AssertEqualWithDiff(t, expected, actual)
}

func TestParseStringWithUnicode(t *testing.T) {

	t.Parallel()

	actual, errs := testParseExpression(`
      "this is a test \t\\new line and race car:\n\u{1F3CE}\u{FE0F}"
	`)

	var err error
	if len(errs) > 0 {
		err = Error{
			Errors: errs,
		}
	}

	require.NoError(t, err)

	expected := &ast.StringExpression{
		Value: "this is a test \t\\new line and race car:\n\U0001F3CE\uFE0F",
		Range: ast.Range{
			StartPos: ast.Position{Offset: 7, Line: 2, Column: 6},
			EndPos:   ast.Position{Offset: 68, Line: 2, Column: 67},
		},
	}

	utils.AssertEqualWithDiff(t, expected, actual)
}

func TestParseNilCoalescing(t *testing.T) {

	t.Parallel()

	const code = `
       let x = nil ?? 1
	`
	result, errs := testParseProgram(code)
	require.Empty(t, errs)

	utils.AssertEqualWithDiff(t,
		[]ast.Declaration{
			&ast.VariableDeclaration{
				IsConstant: true,
				Identifier: ast.Identifier{
					Identifier: "x",
					Pos:        ast.Position{Offset: 12, Line: 2, Column: 11},
				},
				Transfer: &ast.Transfer{
					Operation: ast.TransferOperationCopy,
					Pos:       ast.Position{Offset: 14, Line: 2, Column: 13},
				},
				Value: &ast.BinaryExpression{
					Operation: ast.OperationNilCoalesce,
					Left: &ast.NilExpression{
						Pos: ast.Position{Offset: 16, Line: 2, Column: 15},
					},
					Right: &ast.IntegerExpression{
						PositiveLiteral: []byte("1"),
						Value:           big.NewInt(1),
						Base:            10,
						Range: ast.Range{
							StartPos: ast.Position{Offset: 23, Line: 2, Column: 22},
							EndPos:   ast.Position{Offset: 23, Line: 2, Column: 22},
						},
					},
				},
				StartPos: ast.Position{Offset: 8, Line: 2, Column: 7},
			},
		},
		result.Declarations(),
	)
}

func TestParseNilCoalescingRightAssociativity(t *testing.T) {

	t.Parallel()

	// NOTE: only syntactically, not semantically valid
	const code = `
       let x = 1 ?? 2 ?? 3
	`
	result, errs := testParseProgram(code)
	require.Empty(t, errs)

	utils.AssertEqualWithDiff(t,
		[]ast.Declaration{
			&ast.VariableDeclaration{
				IsConstant: true,
				Identifier: ast.Identifier{
					Identifier: "x",
					Pos:        ast.Position{Offset: 12, Line: 2, Column: 11},
				},
				Transfer: &ast.Transfer{
					Operation: ast.TransferOperationCopy,
					Pos:       ast.Position{Offset: 14, Line: 2, Column: 13},
				},
				Value: &ast.BinaryExpression{
					Operation: ast.OperationNilCoalesce,
					Left: &ast.IntegerExpression{
						PositiveLiteral: []byte("1"),
						Value:           big.NewInt(1),
						Base:            10,
						Range: ast.Range{
							StartPos: ast.Position{Offset: 16, Line: 2, Column: 15},
							EndPos:   ast.Position{Offset: 16, Line: 2, Column: 15},
						},
					},
					Right: &ast.BinaryExpression{
						Operation: ast.OperationNilCoalesce,
						Left: &ast.IntegerExpression{
							PositiveLiteral: []byte("2"),
							Value:           big.NewInt(2),
							Base:            10,
							Range: ast.Range{
								StartPos: ast.Position{Offset: 21, Line: 2, Column: 20},
								EndPos:   ast.Position{Offset: 21, Line: 2, Column: 20},
							},
						},
						Right: &ast.IntegerExpression{
							PositiveLiteral: []byte("3"),
							Value:           big.NewInt(3),
							Base:            10,
							Range: ast.Range{
								StartPos: ast.Position{Offset: 26, Line: 2, Column: 25},
								EndPos:   ast.Position{Offset: 26, Line: 2, Column: 25},
							},
						},
					},
				},
				StartPos: ast.Position{Offset: 8, Line: 2, Column: 7},
			},
		},
		result.Declarations(),
	)
}

func TestParseFailableCasting(t *testing.T) {

	t.Parallel()

	const code = `
       let x = 0 as? Int
	`
	result, errs := testParseProgram(code)
	require.Empty(t, errs)

	failableDowncast := &ast.CastingExpression{
		Expression: &ast.IntegerExpression{
			PositiveLiteral: []byte("0"),
			Value:           new(big.Int),
			Base:            10,
			Range: ast.Range{
				StartPos: ast.Position{Offset: 16, Line: 2, Column: 15},
				EndPos:   ast.Position{Offset: 16, Line: 2, Column: 15},
			},
		},
		Operation: ast.OperationFailableCast,
		TypeAnnotation: &ast.TypeAnnotation{
			IsResource: false,
			Type: &ast.NominalType{
				Identifier: ast.Identifier{
					Identifier: "Int",
					Pos:        ast.Position{Offset: 22, Line: 2, Column: 21},
				},
			},
			StartPos: ast.Position{Offset: 22, Line: 2, Column: 21},
		},
	}

	variableDeclaration := &ast.VariableDeclaration{
		IsConstant: true,
		Identifier: ast.Identifier{
			Identifier: "x",
			Pos:        ast.Position{Offset: 12, Line: 2, Column: 11},
		},
		Transfer: &ast.Transfer{
			Operation: ast.TransferOperationCopy,
			Pos:       ast.Position{Offset: 14, Line: 2, Column: 13},
		},
		Value:    failableDowncast,
		StartPos: ast.Position{Offset: 8, Line: 2, Column: 7},
	}

	failableDowncast.ParentVariableDeclaration = variableDeclaration

	utils.AssertEqualWithDiff(t,
		[]ast.Declaration{
			variableDeclaration,
		},
		result.Declarations(),
	)
}

func TestParseMoveOperator(t *testing.T) {

	t.Parallel()

	const code = `
      let x = foo(<-y)
	`
	result, errs := testParseProgram(code)
	require.Empty(t, errs)

	utils.AssertEqualWithDiff(t,
		[]ast.Declaration{
			&ast.VariableDeclaration{
				IsConstant: true,
				Identifier: ast.Identifier{
					Identifier: "x",
					Pos:        ast.Position{Offset: 11, Line: 2, Column: 10},
				},
				Transfer: &ast.Transfer{
					Operation: ast.TransferOperationCopy,
					Pos:       ast.Position{Offset: 13, Line: 2, Column: 12},
				},
				Value: &ast.InvocationExpression{
					InvokedExpression: &ast.IdentifierExpression{
						Identifier: ast.Identifier{
							Identifier: "foo",
							Pos:        ast.Position{Offset: 15, Line: 2, Column: 14},
						},
					},
					Arguments: []*ast.Argument{
						{
							Label:         "",
							LabelStartPos: nil,
							LabelEndPos:   nil,
							Expression: &ast.UnaryExpression{
								Operation: ast.OperationMove,
								Expression: &ast.IdentifierExpression{
									Identifier: ast.Identifier{
										Identifier: "y",
										Pos:        ast.Position{Offset: 21, Line: 2, Column: 20},
									},
								},
								StartPos: ast.Position{Offset: 19, Line: 2, Column: 18},
							},
							TrailingSeparatorPos: ast.Position{Offset: 22, Line: 2, Column: 21},
						},
					},
					ArgumentsStartPos: ast.Position{Offset: 18, Line: 2, Column: 17},
					EndPos:            ast.Position{Offset: 22, Line: 2, Column: 21},
				},
				StartPos: ast.Position{Offset: 7, Line: 2, Column: 6},
			},
		},
		result.Declarations(),
	)
}

func TestParseFunctionExpressionWithResourceTypeAnnotation(t *testing.T) {

	t.Parallel()

	const code = `
        let f = fun (): @R { return X }
	`
	result, errs := testParseProgram(code)
	require.Empty(t, errs)

	utils.AssertEqualWithDiff(t,
		[]ast.Declaration{

			&ast.VariableDeclaration{
				IsConstant: true,
				Identifier: ast.Identifier{
					Identifier: "f",
					Pos:        ast.Position{Offset: 13, Line: 2, Column: 12},
				},
				Transfer: &ast.Transfer{
					Operation: ast.TransferOperationCopy,
					Pos:       ast.Position{Offset: 15, Line: 2, Column: 14},
				},
				Value: &ast.FunctionExpression{
					ParameterList: &ast.ParameterList{
						Range: ast.Range{
							StartPos: ast.Position{Offset: 21, Line: 2, Column: 20},
							EndPos:   ast.Position{Offset: 22, Line: 2, Column: 21},
						},
					},
					ReturnTypeAnnotation: &ast.TypeAnnotation{
						IsResource: true,
						Type: &ast.NominalType{
							Identifier: ast.Identifier{
								Identifier: "R",
								Pos:        ast.Position{Offset: 26, Line: 2, Column: 25},
							},
						},
						StartPos: ast.Position{Offset: 25, Line: 2, Column: 24},
					},
					FunctionBlock: &ast.FunctionBlock{
						Block: &ast.Block{
							Statements: []ast.Statement{
								&ast.ReturnStatement{
									Expression: &ast.IdentifierExpression{
										Identifier: ast.Identifier{
											Identifier: "X",
											Pos:        ast.Position{Offset: 37, Line: 2, Column: 36},
										},
									},
									Range: ast.Range{
										StartPos: ast.Position{Offset: 30, Line: 2, Column: 29},
										EndPos:   ast.Position{Offset: 37, Line: 2, Column: 36},
									},
								},
							},
							Range: ast.Range{
								StartPos: ast.Position{Offset: 28, Line: 2, Column: 27},
								EndPos:   ast.Position{Offset: 39, Line: 2, Column: 38},
							},
						},
					},
					StartPos: ast.Position{Offset: 17, Line: 2, Column: 16},
				},
				StartPos: ast.Position{Offset: 9, Line: 2, Column: 8},
			},
		},
		result.Declarations(),
	)
}

func TestParseFailableCastingResourceTypeAnnotation(t *testing.T) {

	t.Parallel()

	const code = `
        let y = x as? @R
	`
	result, errs := testParseProgram(code)
	require.Empty(t, errs)

	failableDowncast := &ast.CastingExpression{
		Expression: &ast.IdentifierExpression{
			Identifier: ast.Identifier{
				Identifier: "x",
				Pos:        ast.Position{Offset: 17, Line: 2, Column: 16},
			},
		},
		Operation: ast.OperationFailableCast,
		TypeAnnotation: &ast.TypeAnnotation{
			IsResource: true,
			Type: &ast.NominalType{
				Identifier: ast.Identifier{
					Identifier: "R",
					Pos:        ast.Position{Offset: 24, Line: 2, Column: 23},
				},
			},
			StartPos: ast.Position{Offset: 23, Line: 2, Column: 22},
		},
	}

	variableDeclaration := &ast.VariableDeclaration{
		IsConstant: true,
		Identifier: ast.Identifier{
			Identifier: "y",
			Pos:        ast.Position{Offset: 13, Line: 2, Column: 12},
		},
		Transfer: &ast.Transfer{
			Operation: ast.TransferOperationCopy,
			Pos:       ast.Position{Offset: 15, Line: 2, Column: 14},
		},
		Value:    failableDowncast,
		StartPos: ast.Position{Offset: 9, Line: 2, Column: 8},
	}

	failableDowncast.ParentVariableDeclaration = variableDeclaration

	utils.AssertEqualWithDiff(t,
		[]ast.Declaration{
			variableDeclaration,
		},
		result.Declarations(),
	)
}

func TestParseCasting(t *testing.T) {

	t.Parallel()

	const code = `
        let y = x as Y
	`
	result, errs := testParseProgram(code)
	require.Empty(t, errs)

	cast := &ast.CastingExpression{
		Expression: &ast.IdentifierExpression{
			Identifier: ast.Identifier{
				Identifier: "x",
				Pos:        ast.Position{Offset: 17, Line: 2, Column: 16},
			},
		},
		Operation: ast.OperationCast,
		TypeAnnotation: &ast.TypeAnnotation{
			Type: &ast.NominalType{
				Identifier: ast.Identifier{
					Identifier: "Y",
					Pos:        ast.Position{Offset: 22, Line: 2, Column: 21},
				},
			},
			StartPos: ast.Position{Offset: 22, Line: 2, Column: 21},
		},
	}

	variableDeclaration := &ast.VariableDeclaration{
		IsConstant: true,
		Identifier: ast.Identifier{
			Identifier: "y",
			Pos:        ast.Position{Offset: 13, Line: 2, Column: 12},
		},
		Transfer: &ast.Transfer{
			Operation: ast.TransferOperationCopy,
			Pos:       ast.Position{Offset: 15, Line: 2, Column: 14},
		},
		Value:    cast,
		StartPos: ast.Position{Offset: 9, Line: 2, Column: 8},
	}

	cast.ParentVariableDeclaration = variableDeclaration

	utils.AssertEqualWithDiff(t,
		[]ast.Declaration{
			variableDeclaration,
		},
		result.Declarations(),
	)
}

func TestParseIdentifiers(t *testing.T) {

	t.Parallel()

	names := []string{
		"foo",
		"_foo",
		"foo123",
		"foo________",
		"FOO_______",
		"Fo123__21341278AAAAAAAAAAAAA",
	}
	for _, name := range names {
		t.Run(name, func(t *testing.T) {

			code := fmt.Sprintf(`let %s = 1`, name)
			_, errs := testParseProgram(code)
			require.Empty(t, errs)
		})
	}
}

func TestParseReservedIdent(t *testing.T) {
	t.Parallel()

	for keyword := range hardKeywords {
		code := fmt.Sprintf(`let %s = 0`, keyword)
		_, err := ParseProgram(code, nil)
		upcast := err.(Error)
		errs := upcast.Errors

		utils.AssertEqualWithDiff(t,
			[]error{
				&SyntaxError{
					Pos:     ast.Position{Line: 1, Column: 4, Offset: 4},
					Message: "expected identifier after start of variable declaration, got keyword " + keyword,
				},
			},
			errs,
		)
	}
}

func TestParseReferenceInVariableDeclaration(t *testing.T) {

	t.Parallel()

	const code = `
       let x = &account.storage[R] as &R
	`
	result, errs := testParseProgram(code)
	require.Empty(t, errs)

	expected := &ast.VariableDeclaration{
		IsConstant: true,
		Identifier: ast.Identifier{
			Identifier: "x",
			Pos:        ast.Position{Offset: 12, Line: 2, Column: 11},
		},
		Value: &ast.CastingExpression{
			Operation: ast.OperationCast,
			Expression: &ast.ReferenceExpression{
				Expression: &ast.IndexExpression{
					TargetExpression: &ast.MemberExpression{
						Expression: &ast.IdentifierExpression{
							Identifier: ast.Identifier{
								Identifier: "account",
								Pos:        ast.Position{Offset: 17, Line: 2, Column: 16},
							},
						},
						AccessPos: ast.Position{Offset: 24, Line: 2, Column: 23},
						Identifier: ast.Identifier{
							Identifier: "storage",
							Pos:        ast.Position{Offset: 25, Line: 2, Column: 24},
						},
					},
					IndexingExpression: &ast.IdentifierExpression{
						Identifier: ast.Identifier{
							Identifier: "R",
							Pos:        ast.Position{Offset: 33, Line: 2, Column: 32},
						},
					},
					Range: ast.Range{
						StartPos: ast.Position{Offset: 32, Line: 2, Column: 31},
						EndPos:   ast.Position{Offset: 34, Line: 2, Column: 33},
					},
				},
				StartPos: ast.Position{Offset: 16, Line: 2, Column: 15},
			},
			TypeAnnotation: &ast.TypeAnnotation{
				Type: &ast.ReferenceType{
					Type: &ast.NominalType{
						Identifier: ast.Identifier{
							Identifier: "R",
							Pos:        ast.Position{Offset: 40, Line: 2, Column: 39},
						},
					},
					StartPos: ast.Position{Offset: 39, Line: 2, Column: 38},
				},
				StartPos: ast.Position{Offset: 39, Line: 2, Column: 38},
			},
		},
		Transfer: &ast.Transfer{
			Operation: ast.TransferOperationCopy,
			Pos:       ast.Position{Offset: 14, Line: 2, Column: 13},
		},
		StartPos: ast.Position{Offset: 8, Line: 2, Column: 7},
	}

	expected.Value.(*ast.CastingExpression).ParentVariableDeclaration = expected

	utils.AssertEqualWithDiff(t,
		[]ast.Declaration{
			expected,
		},
		result.Declarations(),
	)
}

func TestParseFixedPointExpression(t *testing.T) {

	t.Parallel()

	const code = `
	    let a = -1234_5678_90.0009_8765_4321
	`
	result, errs := testParseProgram(code)
	require.Empty(t, errs)

	utils.AssertEqualWithDiff(t,
		[]ast.Declaration{
			&ast.VariableDeclaration{
				IsConstant: true,
				Identifier: ast.Identifier{Identifier: "a",
					Pos: ast.Position{Offset: 10, Line: 2, Column: 9},
				},
				Transfer: &ast.Transfer{
					Operation: ast.TransferOperationCopy,
					Pos:       ast.Position{Offset: 12, Line: 2, Column: 11},
				},
				Value: &ast.FixedPointExpression{
					PositiveLiteral: []byte("1234_5678_90.0009_8765_4321"),
					Negative:        true,
					UnsignedInteger: big.NewInt(1234567890),
					Fractional:      big.NewInt(987654321),
					Scale:           12,
					Range: ast.Range{
						StartPos: ast.Position{Offset: 14, Line: 2, Column: 13},
						EndPos:   ast.Position{Offset: 41, Line: 2, Column: 40},
					},
				},
				StartPos: ast.Position{Offset: 6, Line: 2, Column: 5},
			},
		},
		result.Declarations(),
	)
}

func TestParseFixedPointExpressionZeroInteger(t *testing.T) {

	t.Parallel()

	const code = `
	    let a = -0.1
	`
	result, errs := testParseProgram(code)
	require.Empty(t, errs)

	utils.AssertEqualWithDiff(t,
		[]ast.Declaration{
			&ast.VariableDeclaration{
				IsConstant: true,
				Identifier: ast.Identifier{Identifier: "a",
					Pos: ast.Position{Offset: 10, Line: 2, Column: 9},
				},
				Transfer: &ast.Transfer{
					Operation: ast.TransferOperationCopy,
					Pos:       ast.Position{Offset: 12, Line: 2, Column: 11},
				},
				Value: &ast.FixedPointExpression{
					PositiveLiteral: []byte("0.1"),
					Negative:        true,
					UnsignedInteger: new(big.Int),
					Fractional:      big.NewInt(1),
					Scale:           1,
					Range: ast.Range{
						StartPos: ast.Position{Offset: 14, Line: 2, Column: 13},
						EndPos:   ast.Position{Offset: 17, Line: 2, Column: 16},
					},
				},
				StartPos: ast.Position{Offset: 6, Line: 2, Column: 5},
			},
		},
		result.Declarations(),
	)
}

func TestParsePathLiteral(t *testing.T) {

	t.Parallel()

	const code = `
	    let a = /foo/bar
	`
	result, errs := testParseProgram(code)
	require.Empty(t, errs)

	utils.AssertEqualWithDiff(t,
		[]ast.Declaration{
			&ast.VariableDeclaration{
				IsConstant: true,
				Identifier: ast.Identifier{Identifier: "a",
					Pos: ast.Position{Offset: 10, Line: 2, Column: 9},
				},
				Transfer: &ast.Transfer{
					Operation: ast.TransferOperationCopy,
					Pos:       ast.Position{Offset: 12, Line: 2, Column: 11},
				},
				Value: &ast.PathExpression{
					StartPos: ast.Position{Offset: 14, Line: 2, Column: 13},
					Domain: ast.Identifier{
						Identifier: "foo",
						Pos:        ast.Position{Offset: 15, Line: 2, Column: 14},
					},
					Identifier: ast.Identifier{
						Identifier: "bar",
						Pos:        ast.Position{Offset: 19, Line: 2, Column: 18},
					},
				},
				StartPos: ast.Position{Offset: 6, Line: 2, Column: 5},
			},
		},
		result.Declarations(),
	)
}

func TestParseBitwiseExpression(t *testing.T) {

	t.Parallel()

	const code = `
      let a = 1 | 2 ^ 3 & 4 << 5 >> 6
	`
	result, errs := testParseProgram(code)
	require.Empty(t, errs)

	utils.AssertEqualWithDiff(t,
		[]ast.Declaration{
			&ast.VariableDeclaration{
				IsConstant: true,
				Identifier: ast.Identifier{
					Identifier: "a",
					Pos:        ast.Position{Offset: 11, Line: 2, Column: 10},
				},
				Transfer: &ast.Transfer{
					Operation: ast.TransferOperationCopy,
					Pos:       ast.Position{Offset: 13, Line: 2, Column: 12},
				},
				Value: &ast.BinaryExpression{
					Operation: ast.OperationBitwiseOr,
					Left: &ast.IntegerExpression{
						PositiveLiteral: []byte("1"),
						Value:           big.NewInt(1),
						Base:            10,
						Range: ast.Range{
							StartPos: ast.Position{Offset: 15, Line: 2, Column: 14},
							EndPos:   ast.Position{Offset: 15, Line: 2, Column: 14},
						},
					},
					Right: &ast.BinaryExpression{
						Operation: ast.OperationBitwiseXor,
						Left: &ast.IntegerExpression{
							PositiveLiteral: []byte("2"),
							Value:           big.NewInt(2),
							Base:            10,
							Range: ast.Range{
								StartPos: ast.Position{Offset: 19, Line: 2, Column: 18},
								EndPos:   ast.Position{Offset: 19, Line: 2, Column: 18},
							},
						},
						Right: &ast.BinaryExpression{
							Operation: ast.OperationBitwiseAnd,
							Left: &ast.IntegerExpression{
								PositiveLiteral: []byte("3"),
								Value:           big.NewInt(3),
								Base:            10,
								Range: ast.Range{
									StartPos: ast.Position{Offset: 23, Line: 2, Column: 22},
									EndPos:   ast.Position{Offset: 23, Line: 2, Column: 22},
								},
							},
							Right: &ast.BinaryExpression{
								Operation: ast.OperationBitwiseRightShift,
								Left: &ast.BinaryExpression{
									Operation: ast.OperationBitwiseLeftShift,
									Left: &ast.IntegerExpression{
										PositiveLiteral: []byte("4"),
										Value:           big.NewInt(4),
										Base:            10,
										Range: ast.Range{
											StartPos: ast.Position{Offset: 27, Line: 2, Column: 26},
											EndPos:   ast.Position{Offset: 27, Line: 2, Column: 26},
										},
									},
									Right: &ast.IntegerExpression{
										PositiveLiteral: []byte("5"),
										Value:           big.NewInt(5),
										Base:            10,
										Range: ast.Range{
											StartPos: ast.Position{Offset: 32, Line: 2, Column: 31},
											EndPos:   ast.Position{Offset: 32, Line: 2, Column: 31},
										},
									},
								},
								Right: &ast.IntegerExpression{
									PositiveLiteral: []byte("6"),
									Value:           big.NewInt(6),
									Base:            10,
									Range: ast.Range{
										StartPos: ast.Position{Offset: 37, Line: 2, Column: 36},
										EndPos:   ast.Position{Offset: 37, Line: 2, Column: 36},
									},
								},
							},
						},
					},
				},
				StartPos: ast.Position{Offset: 7, Line: 2, Column: 6},
			},
		},
		result.Declarations(),
	)
}

func TestParseInvalidNegativeIntegerLiteralWithIncorrectPrefix(t *testing.T) {

	t.Parallel()

	const code = `
	    let e = -0K0
	`
	_, err := testParseProgram(code)

	require.Error(t, err)
}

type limitingMemoryGauge struct {
	limited map[common.MemoryKind]bool   // which kinds to limit
	limits  map[common.MemoryKind]uint64 // limits of limited kinds
	totals  map[common.MemoryKind]uint64 // metered memory. for debugging
	debug   bool                         // print totals after each allocation
}

type limitingMemoryGaugeError string

func (e limitingMemoryGaugeError) Error() string {
	return string(e)
}

func makeLimitingMemoryGauge() *limitingMemoryGauge {
	g := limitingMemoryGauge{
		limited: make(map[common.MemoryKind]bool),
		limits:  make(map[common.MemoryKind]uint64),
		totals:  make(map[common.MemoryKind]uint64),
	}
	return &g
}

func (g *limitingMemoryGauge) Limit(kind common.MemoryKind, limit uint64) {
	g.limited[kind] = true
	g.limits[kind] = limit
}

func (g *limitingMemoryGauge) MeterMemory(usage common.MemoryUsage) error {
	g.totals[usage.Kind] += usage.Amount

	if g.debug {
		fmt.Println(g.totals)
	}

	if !g.limited[usage.Kind] {
		return nil
	}

	if g.limits[usage.Kind] < usage.Amount {
		return limitingMemoryGaugeError(fmt.Sprintf(`reached limit for "%s"`, usage.Kind.String()))
	}

	g.limits[usage.Kind] -= usage.Amount

	return nil
}<|MERGE_RESOLUTION|>--- conflicted
+++ resolved
@@ -1945,15 +1945,11 @@
 
 	t.Parallel()
 
-	t.Run("valid", func(t *testing.T) {
-
-		t.Parallel()
-
-<<<<<<< HEAD
-		result, errs := ParseExpression("& t", nil)
-=======
-		result, errs := testParseExpression("& t as T")
->>>>>>> b0b30a75
+	t.Run("valid: simple", func(t *testing.T) {
+
+		t.Parallel()
+
+		result, errs := testParseExpression("& t")
 		require.Empty(t, errs)
 
 		utils.AssertEqualWithDiff(t,
@@ -1969,53 +1965,63 @@
 			result,
 		)
 	})
-<<<<<<< HEAD
-=======
-
-	t.Run("invalid: missing casting expression", func(t *testing.T) {
+
+	t.Run("valid: casting expression", func(t *testing.T) {
 
 		t.Parallel()
 
 		const code = `&y[z]`
+
+		result, errs := testParseExpression(code)
+		require.Empty(t, errs)
+
+		utils.AssertEqualWithDiff(t,
+			&ast.ReferenceExpression{
+				Expression: &ast.IndexExpression{
+					TargetExpression: &ast.IdentifierExpression{
+						Identifier: ast.Identifier{
+							Identifier: "y",
+							Pos:        ast.Position{Line: 1, Column: 1, Offset: 1},
+						},
+					},
+					IndexingExpression: &ast.IdentifierExpression{
+						Identifier: ast.Identifier{
+							Identifier: "z",
+							Pos:        ast.Position{Line: 1, Column: 3, Offset: 3},
+						},
+					},
+					Range: ast.Range{
+						StartPos: ast.Position{Line: 1, Column: 2, Offset: 2},
+						EndPos:   ast.Position{Line: 1, Column: 4, Offset: 4},
+					},
+				},
+				StartPos: ast.Position{Line: 1, Column: 0, Offset: 0},
+			},
+			result,
+		)
+	})
+
+	t.Run("invalid: optional referenced value", func(t *testing.T) {
+
+		t.Parallel()
+
+		const code = `&x[y]? as &Z?`
 
 		_, errs := testParseExpression(code)
 		utils.AssertEqualWithDiff(t,
 			[]error{
 				&SyntaxError{
-					Message: "expected casting expression",
+					Message: "expected expression",
 					Pos: ast.Position{
-						Offset: 5,
+						Offset: 13,
 						Line:   1,
-						Column: 5,
+						Column: 13,
 					},
 				},
 			},
 			errs,
 		)
 	})
-
-	t.Run("invalid: optional referenced value", func(t *testing.T) {
-
-		t.Parallel()
-
-		const code = `&x[y]? as &Z?`
-
-		_, errs := testParseExpression(code)
-		utils.AssertEqualWithDiff(t,
-			[]error{
-				&SyntaxError{
-					Message: "expected casting expression",
-					Pos: ast.Position{
-						Offset: 5,
-						Line:   1,
-						Column: 5,
-					},
-				},
-			},
-			errs,
-		)
-	})
->>>>>>> b0b30a75
 }
 
 func TestParseNilCoelesceReference(t *testing.T) {
@@ -2627,7 +2633,7 @@
 
 		t.Parallel()
 
-		result, errs := ParseExpression("view fun (): X { }", nil)
+		result, errs := testParseExpression("view fun (): X { }")
 		require.Empty(t, errs)
 
 		utils.AssertEqualWithDiff(t,
@@ -2667,7 +2673,7 @@
 
 		t.Parallel()
 
-		_, errs := ParseExpression("view for (): X { }", nil)
+		_, errs := testParseExpression("view for (): X { }")
 		utils.AssertEqualWithDiff(t,
 			[]error{
 				&SyntaxError{
@@ -5742,7 +5748,7 @@
 
 	for keyword := range hardKeywords {
 		code := fmt.Sprintf(`let %s = 0`, keyword)
-		_, err := ParseProgram(code, nil)
+		_, err := testParseProgram(code)
 		upcast := err.(Error)
 		errs := upcast.Errors
 
