/*
 * Cadence - The resource-oriented smart contract programming language
 *
 * Copyright 2019-2022 Dapper Labs, Inc.
 *
 * Licensed under the Apache License, Version 2.0 (the "License");
 * you may not use this file except in compliance with the License.
 * You may obtain a copy of the License at
 *
 *   http://www.apache.org/licenses/LICENSE-2.0
 *
 * Unless required by applicable law or agreed to in writing, software
 * distributed under the License is distributed on an "AS IS" BASIS,
 * WITHOUT WARRANTIES OR CONDITIONS OF ANY KIND, either express or implied.
 * See the License for the specific language governing permissions and
 * limitations under the License.
 */

package parser

import (
	"github.com/onflow/cadence/runtime/ast"
	"github.com/onflow/cadence/runtime/parser/lexer"
)

func parsePurityAnnotation(p *parser) ast.FunctionPurity {
	// get the purity annotation (if one exists) and skip it
	switch p.current.Value {
	case keywordView:
		p.next()
		p.skipSpaceAndComments(true)
		return ast.FunctionPurityView
	}
	return ast.FunctionPurityUnspecified
}

func parseParameterList(p *parser) (parameterList *ast.ParameterList, err error) {
	var parameters []*ast.Parameter

	p.skipSpaceAndComments(true)

	if !p.current.Is(lexer.TokenParenOpen) {
		return nil, p.syntaxError(
			"expected %s as start of parameter list, got %s",
			lexer.TokenParenOpen,
			p.current.Type,
		)
	}

	startPos := p.current.StartPos
	// Skip the opening paren
	p.next()

	var endPos ast.Position

	expectParameter := true

	atEnd := false
	for !atEnd {
		p.skipSpaceAndComments(true)
		switch p.current.Type {
		case lexer.TokenIdentifier:
			if !expectParameter {
				p.report(&MissingCommaInParameterListError{
					Pos: p.current.StartPos,
				})
			}
			parameter, err := parseParameter(p)
			if err != nil {
				return nil, err
			}

			parameters = append(parameters, parameter)
			expectParameter = false

		case lexer.TokenComma:
			if expectParameter {
				return nil, p.syntaxError(
					"expected parameter or end of parameter list, got %s",
					p.current.Type,
				)
			}
			// Skip the comma
			p.next()
			expectParameter = true

		case lexer.TokenParenClose:
			endPos = p.current.EndPos
			// Skip the closing paren
			p.next()
			atEnd = true

		case lexer.TokenEOF:
			return nil, p.syntaxError(
				"missing %s at end of parameter list",
				lexer.TokenParenClose,
			)

		default:
			if expectParameter {
				return nil, p.syntaxError(
					"expected parameter or end of parameter list, got %s",
					p.current.Type,
				)
			} else {
				return nil, p.syntaxError(
					"expected comma or end of parameter list, got %s",
					p.current.Type,
				)
			}
		}
	}

	return ast.NewParameterList(
		p.memoryGauge,
		parameters,
		ast.NewRange(
			p.memoryGauge,
			startPos,
			endPos,
		),
	), err
}

func parseParameter(p *parser) (*ast.Parameter, error) {
	p.skipSpaceAndComments(true)

	startPos := p.current.StartPos

<<<<<<< HEAD
	argumentLabel := ""
	identifier, err := p.nonReservedIdentifier("for argument label or parameter name")

	if err != nil {
		return nil, err
	}

=======
	if !p.current.Is(lexer.TokenIdentifier) {
		return nil, p.syntaxError(
			"expected argument label or parameter name, got %s",
			p.current.Type,
		)
	}

	var argumentLabel string
	parameterName := string(p.currentTokenSource())

>>>>>>> b0b30a75
	// Skip the identifier
	p.next()
	p.skipSpaceAndComments(true)
<<<<<<< HEAD

	switch p.current.Type {
	case lexer.TokenIdentifier:
		argumentLabel = identifier.Identifier
		newIdentifier, err := p.mustNotKeyword("for parameter name", p.current)
		if err != nil {
			return nil, err
		}

		identifier = newIdentifier

		// skip the identifier, now known to be the argument name
=======
	if p.current.Is(lexer.TokenIdentifier) {
		argumentLabel = parameterName
		parameterName = string(p.currentTokenSource())
		parameterPos = p.current.StartPos
		// Skip the identifier
>>>>>>> b0b30a75
		p.next()
		p.skipSpaceAndComments(true)
	}

	if !p.current.Is(lexer.TokenColon) {
		return nil, p.syntaxError(
			"expected %s after parameter name, got %s",
			lexer.TokenColon,
			p.current.Type,
		)
	}

	// skip the colon
	p.next()
	p.skipSpaceAndComments(true)

	typeAnnotation, err := parseTypeAnnotation(p)

	if err != nil {
		return nil, err
	}

	endPos := typeAnnotation.EndPosition(p.memoryGauge)

	return ast.NewParameter(
		p.memoryGauge,
		argumentLabel,
		identifier,
		typeAnnotation,
		ast.NewRange(p.memoryGauge, startPos, endPos),
	), nil
}

func parseFunctionDeclaration(
	p *parser,
	functionBlockIsOptional bool,
	access ast.Access,
	accessPos *ast.Position,
	purity ast.FunctionPurity,
	purityPos *ast.Position,
	docString string,
) (*ast.FunctionDeclaration, error) {

	startPos := *ast.EarlierPosition(ast.EarlierPosition(purityPos, accessPos), &p.current.StartPos)
	// Skip the `fun` keyword
	p.next()

	p.skipSpaceAndComments(true)

	identifier, err := p.nonReservedIdentifier("after start of function declaration")

	if err != nil {
		return nil, err
	}

	// Skip the identifier
	p.next()

	parameterList, returnTypeAnnotation, functionBlock, err :=
		parseFunctionParameterListAndRest(p, functionBlockIsOptional)

	if err != nil {
		return nil, err
	}

	return ast.NewFunctionDeclaration(
		p.memoryGauge,
		access,
		purity,
		identifier,
		parameterList,
		returnTypeAnnotation,
		functionBlock,
		startPos,
		docString,
	), nil
}

func parseFunctionParameterListAndRest(
	p *parser,
	functionBlockIsOptional bool,
) (
	parameterList *ast.ParameterList,
	returnTypeAnnotation *ast.TypeAnnotation,
	functionBlock *ast.FunctionBlock,
	err error,
) {
	parameterList, err = parseParameterList(p)
	if err != nil {
		return
	}

	p.skipSpaceAndComments(true)
	if p.current.Is(lexer.TokenColon) {
		// Skip the colon
		p.next()
		p.skipSpaceAndComments(true)
		returnTypeAnnotation, err = parseTypeAnnotation(p)
		if err != nil {
			return
		}

		p.skipSpaceAndComments(true)
	} else {
		positionBeforeMissingReturnType := parameterList.EndPos
		returnType := ast.NewNominalType(
			p.memoryGauge,
			ast.NewEmptyIdentifier(
				p.memoryGauge,
				positionBeforeMissingReturnType,
			),
			nil,
		)
		returnTypeAnnotation = ast.NewTypeAnnotation(
			p.memoryGauge,
			false,
			returnType,
			positionBeforeMissingReturnType,
		)
	}

	p.skipSpaceAndComments(true)

	if !functionBlockIsOptional ||
		p.current.Is(lexer.TokenBraceOpen) {

		functionBlock, err = parseFunctionBlock(p)
		if err != nil {
			return
		}
	}

	return
}<|MERGE_RESOLUTION|>--- conflicted
+++ resolved
@@ -25,8 +25,7 @@
 
 func parsePurityAnnotation(p *parser) ast.FunctionPurity {
 	// get the purity annotation (if one exists) and skip it
-	switch p.current.Value {
-	case keywordView:
+	if p.mustToken(p.current, lexer.TokenIdentifier, keywordView) {
 		p.next()
 		p.skipSpaceAndComments(true)
 		return ast.FunctionPurityView
@@ -127,7 +126,6 @@
 
 	startPos := p.current.StartPos
 
-<<<<<<< HEAD
 	argumentLabel := ""
 	identifier, err := p.nonReservedIdentifier("for argument label or parameter name")
 
@@ -135,27 +133,14 @@
 		return nil, err
 	}
 
-=======
-	if !p.current.Is(lexer.TokenIdentifier) {
-		return nil, p.syntaxError(
-			"expected argument label or parameter name, got %s",
-			p.current.Type,
-		)
-	}
-
-	var argumentLabel string
-	parameterName := string(p.currentTokenSource())
-
->>>>>>> b0b30a75
 	// Skip the identifier
 	p.next()
 	p.skipSpaceAndComments(true)
-<<<<<<< HEAD
 
 	switch p.current.Type {
 	case lexer.TokenIdentifier:
 		argumentLabel = identifier.Identifier
-		newIdentifier, err := p.mustNotKeyword("for parameter name", p.current)
+		newIdentifier, err := p.nonReservedIdentifier("for parameter name")
 		if err != nil {
 			return nil, err
 		}
@@ -163,13 +148,6 @@
 		identifier = newIdentifier
 
 		// skip the identifier, now known to be the argument name
-=======
-	if p.current.Is(lexer.TokenIdentifier) {
-		argumentLabel = parameterName
-		parameterName = string(p.currentTokenSource())
-		parameterPos = p.current.StartPos
-		// Skip the identifier
->>>>>>> b0b30a75
 		p.next()
 		p.skipSpaceAndComments(true)
 	}
