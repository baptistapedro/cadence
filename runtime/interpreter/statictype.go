/*
 * Cadence - The resource-oriented smart contract programming language
 *
 * Copyright 2019-2020 Dapper Labs, Inc.
 *
 * Licensed under the Apache License, Version 2.0 (the "License");
 * you may not use this file except in compliance with the License.
 * You may obtain a copy of the License at
 *
 *   http://www.apache.org/licenses/LICENSE-2.0
 *
 * Unless required by applicable law or agreed to in writing, software
 * distributed under the License is distributed on an "AS IS" BASIS,
 * WITHOUT WARRANTIES OR CONDITIONS OF ANY KIND, either express or implied.
 * See the License for the specific language governing permissions and
 * limitations under the License.
 */

package interpreter

import (
	"fmt"
	"strings"

	"github.com/onflow/cadence/runtime/common"
	"github.com/onflow/cadence/runtime/errors"
	"github.com/onflow/cadence/runtime/sema"
)

// StaticType is a shallow representation of a static type (`sema.Type`)
// which doesn't contain the full information, but only refers
// to composite and interface types by ID.
//
// This allows static types to be efficiently serialized and deserialized,
// for example in the world state.
//
type StaticType interface {
	fmt.Stringer
	IsStaticType()
	Equal(other StaticType) bool
}

// CompositeStaticType

type CompositeStaticType struct {
	Location            common.Location
	QualifiedIdentifier string
}

func (CompositeStaticType) IsStaticType() {}

func (t CompositeStaticType) String() string {
	if t.Location == nil {
		return t.QualifiedIdentifier
	}
	return string(t.Location.TypeID(t.QualifiedIdentifier))
}

func (t CompositeStaticType) Equal(other StaticType) bool {
	otherCompositeType, ok := other.(CompositeStaticType)
	if !ok {
		return false
	}

	return common.LocationsMatch(otherCompositeType.Location, t.Location) &&
		otherCompositeType.QualifiedIdentifier == t.QualifiedIdentifier
}

// InterfaceStaticType

type InterfaceStaticType struct {
	Location            common.Location
	QualifiedIdentifier string
}

func (InterfaceStaticType) IsStaticType() {}

func (t InterfaceStaticType) String() string {
	if t.Location == nil {
		return t.QualifiedIdentifier
	}
	return string(t.Location.TypeID(t.QualifiedIdentifier))
}

func (t InterfaceStaticType) Equal(other StaticType) bool {
	otherInterfaceType, ok := other.(InterfaceStaticType)
	if !ok {
		return false
	}

	return common.LocationsMatch(otherInterfaceType.Location, t.Location) &&
		otherInterfaceType.QualifiedIdentifier == t.QualifiedIdentifier
}

// VariableSizedStaticType

type VariableSizedStaticType struct {
	Type StaticType
}

func (VariableSizedStaticType) IsStaticType() {}

func (t VariableSizedStaticType) String() string {
	return fmt.Sprintf("[%s]", t.Type)
}

func (t VariableSizedStaticType) Equal(other StaticType) bool {
	otherVariableSizedType, ok := other.(VariableSizedStaticType)
	if !ok {
		return false
	}

	return t.Type.Equal(otherVariableSizedType.Type)
}

// ConstantSizedStaticType

type ConstantSizedStaticType struct {
	Type StaticType
	Size int64
}

func (ConstantSizedStaticType) IsStaticType() {}

func (t ConstantSizedStaticType) String() string {
	return fmt.Sprintf("[%s; %d]", t.Type, t.Size)
}

func (t ConstantSizedStaticType) Equal(other StaticType) bool {
	otherConstantSizedType, ok := other.(ConstantSizedStaticType)
	if !ok {
		return false
	}

	return t.Size == otherConstantSizedType.Size &&
		t.Type.Equal(otherConstantSizedType.Type)
}

// DictionaryStaticType

type DictionaryStaticType struct {
	KeyType   StaticType
	ValueType StaticType
}

func (DictionaryStaticType) IsStaticType() {}

func (t DictionaryStaticType) String() string {
	return fmt.Sprintf("{%s: %s}", t.KeyType, t.ValueType)
}

func (t DictionaryStaticType) Equal(other StaticType) bool {
	otherDictionaryType, ok := other.(DictionaryStaticType)
	if !ok {
		return false
	}

	return t.KeyType.Equal(otherDictionaryType.KeyType) &&
		t.ValueType.Equal(otherDictionaryType.ValueType)
}

// OptionalStaticType

type OptionalStaticType struct {
	Type StaticType
}

func (OptionalStaticType) IsStaticType() {}

func (t OptionalStaticType) String() string {
	return fmt.Sprintf("%s?", t.Type)
}

func (t OptionalStaticType) Equal(other StaticType) bool {
	otherOptionalType, ok := other.(OptionalStaticType)
	if !ok {
		return false
	}

	return t.Type.Equal(otherOptionalType.Type)
}

// RestrictedStaticType

type RestrictedStaticType struct {
	Type         StaticType
	Restrictions []InterfaceStaticType
}

// NOTE: must be pointer receiver, as static types get used in type values,
// which are used as keys in maps when exporting.
// Key types in Go maps must be (transitively) hashable types,
// and slices are not, but `Restrictions` is one.
//
func (*RestrictedStaticType) IsStaticType() {}

func (t *RestrictedStaticType) String() string {
	restrictions := make([]string, len(t.Restrictions))

	for i, restriction := range t.Restrictions {
		restrictions[i] = restriction.String()
	}

	return fmt.Sprintf("%s{%s}", t.Type, strings.Join(restrictions, ", "))
}

func (t *RestrictedStaticType) Equal(other StaticType) bool {
	otherRestrictedType, ok := other.(*RestrictedStaticType)
	if !ok || len(t.Restrictions) != len(otherRestrictedType.Restrictions) {
		return false
	}

outer:
	for _, restriction := range t.Restrictions {
<<<<<<< HEAD
		for _, otherRestriction := range t.Restrictions {
=======
		for _, otherRestriction := range otherRestrictedType.Restrictions {
>>>>>>> 2a7891d2
			if restriction.Equal(otherRestriction) {
				continue outer
			}
		}

		return false
	}

	return t.Type.Equal(otherRestrictedType.Type)
}

// ReferenceStaticType

type ReferenceStaticType struct {
	Authorized bool
	Type       StaticType
}

func (ReferenceStaticType) IsStaticType() {}

func (t ReferenceStaticType) String() string {
	auth := ""
	if t.Authorized {
		auth = "auth "
	}

	return fmt.Sprintf("%s&%s", auth, t.Type)
}

func (t ReferenceStaticType) Equal(other StaticType) bool {
	otherReferenceType, ok := other.(ReferenceStaticType)
	if !ok {
		return false
	}

	return t.Authorized == otherReferenceType.Authorized &&
		t.Type.Equal(otherReferenceType.Type)
}

// CapabilityStaticType

type CapabilityStaticType struct {
	BorrowType StaticType
}

func (CapabilityStaticType) IsStaticType() {}

func (t CapabilityStaticType) String() string {
	if t.BorrowType != nil {
		return fmt.Sprintf("Capability<%s>", t.BorrowType)
	}
	return "Capability"
}

func (t CapabilityStaticType) Equal(other StaticType) bool {
	otherCapabilityType, ok := other.(CapabilityStaticType)
	if !ok {
		return false
	}

	// The borrow types must either be both nil,
	// or they must be equal

	if t.BorrowType == nil {
		return otherCapabilityType.BorrowType == nil
	}

	return t.BorrowType.Equal(otherCapabilityType.BorrowType)
}

// Conversion

func ConvertSemaToStaticType(t sema.Type) StaticType {
	switch t := t.(type) {
	case *sema.CompositeType:
		return CompositeStaticType{
			Location:            t.Location,
			QualifiedIdentifier: t.QualifiedIdentifier(),
		}

	case *sema.InterfaceType:
		return convertToInterfaceStaticType(t)

	case *sema.VariableSizedType:
		return VariableSizedStaticType{
			Type: ConvertSemaToStaticType(t.Type),
		}

	case *sema.ConstantSizedType:
		return ConstantSizedStaticType{
			Type: ConvertSemaToStaticType(t.Type),
			Size: t.Size,
		}

	case *sema.DictionaryType:
		return DictionaryStaticType{
			KeyType:   ConvertSemaToStaticType(t.KeyType),
			ValueType: ConvertSemaToStaticType(t.ValueType),
		}

	case *sema.OptionalType:
		return OptionalStaticType{
			Type: ConvertSemaToStaticType(t.Type),
		}

	case *sema.RestrictedType:
		restrictions := make([]InterfaceStaticType, len(t.Restrictions))

		for i, restriction := range t.Restrictions {
			restrictions[i] = convertToInterfaceStaticType(restriction)
		}

		return &RestrictedStaticType{
			Type:         ConvertSemaToStaticType(t.Type),
			Restrictions: restrictions,
		}

	case *sema.ReferenceType:
		return convertSemaReferenceToStaticReferenceType(t)

	case *sema.CapabilityType:
		result := CapabilityStaticType{}
		if t.BorrowType != nil {
			result.BorrowType = ConvertSemaToStaticType(t.BorrowType)
		}
		return result
	}

	primitiveStaticType := ConvertSemaToPrimitiveStaticType(t)
	if primitiveStaticType == PrimitiveStaticTypeUnknown {
		return nil
	}
	return primitiveStaticType
}

func convertSemaReferenceToStaticReferenceType(t *sema.ReferenceType) ReferenceStaticType {
	return ReferenceStaticType{
		Authorized: t.Authorized,
		Type:       ConvertSemaToStaticType(t.Type),
	}
}

func convertToInterfaceStaticType(t *sema.InterfaceType) InterfaceStaticType {
	return InterfaceStaticType{
		Location:            t.Location,
		QualifiedIdentifier: t.QualifiedIdentifier(),
	}
}

func ConvertStaticToSemaType(
	typ StaticType,
	getInterface func(location common.Location, qualifiedIdentifier string) *sema.InterfaceType,
	getComposite func(location common.Location, qualifiedIdentifier string) *sema.CompositeType,
) sema.Type {
	switch t := typ.(type) {
	case CompositeStaticType:
		return getComposite(t.Location, t.QualifiedIdentifier)

	case InterfaceStaticType:
		return getInterface(t.Location, t.QualifiedIdentifier)

	case VariableSizedStaticType:
		return &sema.VariableSizedType{
			Type: ConvertStaticToSemaType(t.Type, getInterface, getComposite),
		}

	case ConstantSizedStaticType:
		return &sema.ConstantSizedType{
			Type: ConvertStaticToSemaType(t.Type, getInterface, getComposite),
			Size: t.Size,
		}

	case DictionaryStaticType:
		return &sema.DictionaryType{
			KeyType:   ConvertStaticToSemaType(t.KeyType, getInterface, getComposite),
			ValueType: ConvertStaticToSemaType(t.ValueType, getInterface, getComposite),
		}

	case OptionalStaticType:
		return &sema.OptionalType{
			Type: ConvertStaticToSemaType(t.Type, getInterface, getComposite),
		}

	case *RestrictedStaticType:
		restrictions := make([]*sema.InterfaceType, len(t.Restrictions))

		for i, restriction := range t.Restrictions {
			restrictions[i] = getInterface(restriction.Location, restriction.QualifiedIdentifier)
		}

		return &sema.RestrictedType{
			Type:         ConvertStaticToSemaType(t.Type, getInterface, getComposite),
			Restrictions: restrictions,
		}

	case ReferenceStaticType:
		return &sema.ReferenceType{
			Authorized: t.Authorized,
			Type:       ConvertStaticToSemaType(t.Type, getInterface, getComposite),
		}

	case CapabilityStaticType:
		var borrowType sema.Type
		if t.BorrowType != nil {
			borrowType = ConvertStaticToSemaType(t.BorrowType, getInterface, getComposite)
		}

		return &sema.CapabilityType{
			BorrowType: borrowType,
		}

	case PrimitiveStaticType:
		return t.SemaType()

	default:
		panic(errors.NewUnreachableError())
	}
}<|MERGE_RESOLUTION|>--- conflicted
+++ resolved
@@ -212,11 +212,7 @@
 
 outer:
 	for _, restriction := range t.Restrictions {
-<<<<<<< HEAD
-		for _, otherRestriction := range t.Restrictions {
-=======
 		for _, otherRestriction := range otherRestrictedType.Restrictions {
->>>>>>> 2a7891d2
 			if restriction.Equal(otherRestriction) {
 				continue outer
 			}
