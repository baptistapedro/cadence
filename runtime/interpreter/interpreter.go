--- conflicted
+++ resolved
@@ -3185,18 +3185,11 @@
 	return NewSomeValueNonCopying(
 		invocation.Interpreter,
 		TypeValue{
-<<<<<<< HEAD
 			Type: NewRestrictedStaticType(
 				invocation.Interpreter,
 				ConvertSemaToStaticType(invocation.Interpreter, ty),
 				staticRestrictions,
 			),
-=======
-			Type: &RestrictedStaticType{
-				Type:         ConvertSemaToStaticType(invocation.Interpreter, ty),
-				Restrictions: staticRestrictions,
-			},
->>>>>>> 268a3fec
 		},
 	)
 }
@@ -3348,18 +3341,12 @@
 				}
 
 				return TypeValue{
-<<<<<<< HEAD
 					Type: NewReferenceStaticType(
 						invocation.Interpreter,
 						bool(authorizedValue),
 						typeValue.Type,
+						nil,
 					),
-=======
-					Type: ReferenceStaticType{
-						Authorized:   bool(authorizedValue),
-						BorrowedType: typeValue.Type,
-					},
->>>>>>> 268a3fec
 				}
 			},
 			sema.ReferenceTypeFunctionType,
@@ -4365,11 +4352,7 @@
 ) {
 	if !interpreter.IsSubType(element.StaticType(interpreter), elementType) {
 		panic(ContainerMutationError{
-<<<<<<< HEAD
-			ExpectedType:  expectedType,
-=======
 			ExpectedType:  interpreter.MustConvertStaticToSemaType(elementType),
->>>>>>> 268a3fec
 			ActualType:    interpreter.MustConvertStaticToSemaType(element.StaticType(interpreter)),
 			LocationRange: getLocationRange(),
 		})
