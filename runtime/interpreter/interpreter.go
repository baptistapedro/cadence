--- conflicted
+++ resolved
@@ -1648,13 +1648,7 @@
 		// the order does not matter.
 
 		for name, functionWrapper := range code.FunctionWrappers { //nolint:maprangecheck
-
-			if functions[name] == nil {
-				functions[name] = code.Functions[name]
-			}
-
 			functions[name] = functionWrapper(functions[name])
-
 		}
 	}
 
@@ -2003,31 +1997,6 @@
 	}
 }
 
-<<<<<<< HEAD
-func (interpreter *Interpreter) interfaceFunctions(
-	interfaceDeclaration *ast.InterfaceDeclaration,
-	lexicalScope *VariableActivation,
-) map[string]FunctionValue {
-
-	functionDeclarations := interfaceDeclaration.Members.Functions()
-	functionCount := len(functionDeclarations)
-
-	var functions map[string]FunctionValue
-	if functionCount > 0 {
-		functions = make(map[string]FunctionValue, functionCount)
-	}
-
-	for _, functionDeclaration := range functionDeclarations {
-		name := functionDeclaration.Identifier.Identifier
-		if functionDeclaration.FunctionBlock != nil {
-			if len(functionDeclaration.FunctionBlock.Block.Statements) > 0 {
-				functions[name] =
-					interpreter.compositeFunction(
-						functionDeclaration,
-						lexicalScope,
-					)
-			}
-=======
 func (interpreter *Interpreter) defaultFunctions(
 	members *ast.Members,
 	lexicalScope *VariableActivation,
@@ -2050,7 +2019,6 @@
 					functionDeclaration,
 					lexicalScope,
 				)
->>>>>>> 8b2d36e1
 		}
 	}
 
@@ -2414,21 +2382,13 @@
 	initializerFunctionWrapper := interpreter.initializerFunctionWrapper(declaration.Members, lexicalScope)
 	destructorFunctionWrapper := interpreter.destructorFunctionWrapper(declaration.Members, lexicalScope)
 	functionWrappers := interpreter.functionWrappers(declaration.Members, lexicalScope)
-<<<<<<< HEAD
-	interfaceFunctions := interpreter.interfaceFunctions(declaration, lexicalScope)
-=======
 	defaultFunctions := interpreter.defaultFunctions(declaration.Members, lexicalScope)
->>>>>>> 8b2d36e1
 
 	interpreter.typeCodes.InterfaceCodes[typeID] = WrapperCode{
 		InitializerFunctionWrapper: initializerFunctionWrapper,
 		DestructorFunctionWrapper:  destructorFunctionWrapper,
 		FunctionWrappers:           functionWrappers,
-<<<<<<< HEAD
-		Functions:                  interfaceFunctions,
-=======
 		Functions:                  defaultFunctions,
->>>>>>> 8b2d36e1
 	}
 }
 
