--- conflicted
+++ resolved
@@ -100,10 +100,6 @@
 	return v.staticType
 }
 
-<<<<<<< HEAD
-func (v *SimpleCompositeValue) StaticType(_ *Interpreter) StaticType {
-	return v.staticType
-=======
 func (v *SimpleCompositeValue) IsImportable(inter *Interpreter) bool {
 	staticType := v.StaticType(inter)
 	semaType, err := inter.ConvertStaticToSemaType(staticType)
@@ -111,7 +107,6 @@
 		panic(err)
 	}
 	return semaType.IsImportable(map[*sema.Member]bool{})
->>>>>>> 268a3fec
 }
 
 func (v *SimpleCompositeValue) GetMember(
