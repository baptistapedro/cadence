/*
 * Cadence - The resource-oriented smart contract programming language
 *
 * Copyright 2019-2022 Dapper Labs, Inc.
 *
 * Licensed under the Apache License, Version 2.0 (the "License");
 * you may not use this file except in compliance with the License.
 * You may obtain a copy of the License at
 *
 *   http://www.apache.org/licenses/LICENSE-2.0
 *
 * Unless required by applicable law or agreed to in writing, software
 * distributed under the License is distributed on an "AS IS" BASIS,
 * WITHOUT WARRANTIES OR CONDITIONS OF ANY KIND, either express or implied.
 * See the License for the specific language governing permissions and
 * limitations under the License.
 */

package interpreter

import (
	"fmt"
	"strings"

	"github.com/onflow/cadence/runtime/ast"
	"github.com/onflow/cadence/runtime/common"
	"github.com/onflow/cadence/runtime/errors"
	"github.com/onflow/cadence/runtime/sema"
)

// unsupportedOperation

type unsupportedOperation struct {
	kind      common.OperationKind
	operation ast.Operation
	ast.Range
}

var _ errors.InternalError = &unsupportedOperation{}

func (*unsupportedOperation) IsInternalError() {}

func (e *unsupportedOperation) Error() string {
	return fmt.Sprintf(
		"internal error: cannot evaluate unsupported %s operation: %s",
		e.kind.Name(),
		e.operation.Symbol(),
	)
}

// Error is the containing type for all errors produced by the interpreter.
type Error struct {
	Err        error
	Location   common.Location
	StackTrace []Invocation
}

func (e Error) Unwrap() error {
	return e.Err
}

func (e Error) Error() string {
	return e.Err.Error()
}

func (e Error) ChildErrors() []error {
	errs := make([]error, 0, 1+len(e.StackTrace))

	for _, invocation := range e.StackTrace {
		locationRange := invocation.GetLocationRange()
		if locationRange.Location == nil {
			continue
		}

		errs = append(
			errs,
			StackTraceError{
				LocationRange: locationRange,
			},
		)
	}

	return append(errs, e.Err)
}

func (e Error) ImportLocation() common.Location {
	return e.Location
}

type StackTraceError struct {
	LocationRange
}

func (e StackTraceError) Error() string {
	return ""
}

func (e StackTraceError) Prefix() string {
	return ""
}

func (e StackTraceError) ImportLocation() common.Location {
	return e.Location
}

// PositionedError wraps an unpositioned error with position info
//
type PositionedError struct {
	Err error
	ast.Range
}

var _ errors.UserError = PositionedError{}

func (PositionedError) IsUserError() {}

func (e PositionedError) Unwrap() error {
	return e.Err
}

func (e PositionedError) Error() string {
	return e.Err.Error()
}

// NotDeclaredError

type NotDeclaredError struct {
	ExpectedKind common.DeclarationKind
	Name         string
}

var _ errors.UserError = NotDeclaredError{}
var _ errors.SecondaryError = NotDeclaredError{}

func (NotDeclaredError) IsUserError() {}

func (e NotDeclaredError) Error() string {
	return fmt.Sprintf(
		"cannot find %s in this scope: `%s`",
		e.ExpectedKind.Name(),
		e.Name,
	)
}

func (e NotDeclaredError) SecondaryError() string {
	return "not found in this scope"
}

// NotInvokableError

type NotInvokableError struct {
	Value Value
}

var _ errors.UserError = NotInvokableError{}

func (NotInvokableError) IsUserError() {}

func (e NotInvokableError) Error() string {
	return fmt.Sprintf("cannot call value: %#+v", e.Value)
}

// ArgumentCountError

type ArgumentCountError struct {
	ParameterCount int
	ArgumentCount  int
}

var _ errors.UserError = ArgumentCountError{}

func (ArgumentCountError) IsUserError() {}

func (e ArgumentCountError) Error() string {
	return fmt.Sprintf(
		"incorrect number of arguments: expected %d, got %d",
		e.ParameterCount,
		e.ArgumentCount,
	)
}

// TransactionNotDeclaredError

type TransactionNotDeclaredError struct {
	Index int
}

var _ errors.UserError = TransactionNotDeclaredError{}

func (TransactionNotDeclaredError) IsUserError() {}

func (e TransactionNotDeclaredError) Error() string {
	return fmt.Sprintf(
		"cannot find transaction with index %d in this scope",
		e.Index,
	)
}

// ConditionError

type ConditionError struct {
	ConditionKind ast.ConditionKind
	Message       string
	LocationRange
}

var _ errors.UserError = ConditionError{}

func (ConditionError) IsUserError() {}

func (e ConditionError) Error() string {
	if e.Message == "" {
		return fmt.Sprintf("%s failed", e.ConditionKind.Name())
	}
	return fmt.Sprintf("%s failed: %s", e.ConditionKind.Name(), e.Message)
}

// RedeclarationError

type RedeclarationError struct {
	Name string
}

var _ errors.UserError = RedeclarationError{}

func (RedeclarationError) IsUserError() {}

func (e RedeclarationError) Error() string {
	return fmt.Sprintf("cannot redeclare: `%s` is already declared", e.Name)
}

// DereferenceError

type DereferenceError struct {
	LocationRange
}

var _ errors.UserError = DereferenceError{}

func (DereferenceError) IsUserError() {}

func (e DereferenceError) Error() string {
	return "dereference failed"
}

// OverflowError

type OverflowError struct{}

var _ errors.UserError = OverflowError{}

func (OverflowError) IsUserError() {}

func (e OverflowError) Error() string {
	return "overflow"
}

// UnderflowError

type UnderflowError struct{}

var _ errors.UserError = UnderflowError{}

func (UnderflowError) IsUserError() {}

func (e UnderflowError) Error() string {
	return "underflow"
}

// UnderflowError

type DivisionByZeroError struct{}

var _ errors.UserError = DivisionByZeroError{}

func (DivisionByZeroError) IsUserError() {}

func (e DivisionByZeroError) Error() string {
	return "division by zero"
}

// InvalidatedResourceError
//
type InvalidatedResourceError struct {
	LocationRange
}

var _ errors.InternalError = InvalidatedResourceError{}

func (InvalidatedResourceError) IsInternalError() {}

func (e InvalidatedResourceError) Error() string {
	return "internal error: resource is invalidated and cannot be used anymore"
}

// DestroyedResourceError is the error which is reported
// when a user uses a destroyed resource through a reference
//
type DestroyedResourceError struct {
	LocationRange
}

var _ errors.UserError = DestroyedResourceError{}

func (DestroyedResourceError) IsUserError() {}

func (e DestroyedResourceError) Error() string {
	return "resource was destroyed and cannot be used anymore"
}

// ForceAssignmentToNonNilResourceError
//
type ForceAssignmentToNonNilResourceError struct {
	LocationRange
}

var _ errors.UserError = ForceAssignmentToNonNilResourceError{}

func (ForceAssignmentToNonNilResourceError) IsUserError() {}

func (e ForceAssignmentToNonNilResourceError) Error() string {
	return "force assignment to non-nil resource-typed value"
}

// ForceNilError
//
type ForceNilError struct {
	LocationRange
}

var _ errors.UserError = ForceNilError{}

func (ForceNilError) IsUserError() {}

func (e ForceNilError) Error() string {
	return "unexpectedly found nil while forcing an Optional value"
}

// ForceCastTypeMismatchError
//
type ForceCastTypeMismatchError struct {
	ExpectedType sema.Type
	LocationRange
}

var _ errors.UserError = ForceCastTypeMismatchError{}

func (ForceCastTypeMismatchError) IsUserError() {}

func (e ForceCastTypeMismatchError) Error() string {
	return fmt.Sprintf(
		"unexpectedly found non-`%s` while force-casting value",
		e.ExpectedType.QualifiedString(),
	)
}

// TypeMismatchError
//
type TypeMismatchError struct {
	ExpectedType sema.Type
	LocationRange
}

var _ errors.UserError = TypeMismatchError{}

func (TypeMismatchError) IsUserError() {}

func (e TypeMismatchError) Error() string {
	return fmt.Sprintf(
		"type mismatch: expected %s",
		e.ExpectedType.QualifiedString(),
	)
}

// InvalidPathDomainError
//
type InvalidPathDomainError struct {
	ActualDomain    common.PathDomain
	ExpectedDomains []common.PathDomain
	LocationRange
}

var _ errors.UserError = InvalidPathDomainError{}
var _ errors.SecondaryError = InvalidPathDomainError{}

func (InvalidPathDomainError) IsUserError() {}

func (e InvalidPathDomainError) Error() string {
	return "invalid path domain"
}

func (e InvalidPathDomainError) SecondaryError() string {

	domainNames := make([]string, len(e.ExpectedDomains))

	for i, domain := range e.ExpectedDomains {
		domainNames[i] = domain.Identifier()
	}

	return fmt.Sprintf(
		"expected %s, got `%s`",
		common.EnumerateWords(domainNames, "or"),
		e.ActualDomain.Identifier(),
	)
}

// OverwriteError
//
type OverwriteError struct {
	Address AddressValue
	Path    PathValue
	LocationRange
}

var _ errors.UserError = OverwriteError{}

func (OverwriteError) IsUserError() {}

func (e OverwriteError) Error() string {
	return fmt.Sprintf(
		"failed to save object: path %s in account %s already stores an object",
		e.Path,
		e.Address,
	)
}

// CyclicLinkError
//
type CyclicLinkError struct {
	Address common.Address
	Paths   []PathValue
	LocationRange
}

var _ errors.UserError = CyclicLinkError{}

func (CyclicLinkError) IsUserError() {}

func (e CyclicLinkError) Error() string {
	var builder strings.Builder
	for i, path := range e.Paths {
		if i > 0 {
			builder.WriteString(" -> ")
		}
		builder.WriteString(path.String())
	}
	paths := builder.String()

	return fmt.Sprintf(
		"cyclic link in account %s: %s",
		e.Address.ShortHexWithPrefix(),
		paths,
	)
}

// ArrayIndexOutOfBoundsError
//
type ArrayIndexOutOfBoundsError struct {
	Index int
	Size  int
	LocationRange
}

var _ errors.UserError = ArrayIndexOutOfBoundsError{}

func (ArrayIndexOutOfBoundsError) IsUserError() {}

func (e ArrayIndexOutOfBoundsError) Error() string {
	return fmt.Sprintf(
		"array index out of bounds: %d, but size is %d",
		e.Index,
		e.Size,
	)
}

// ArraySliceIndicesError
//
type ArraySliceIndicesError struct {
	FromIndex int
	UpToIndex int
	Size      int
	LocationRange
}

var _ errors.UserError = ArraySliceIndicesError{}

func (ArraySliceIndicesError) IsUserError() {}

func (e ArraySliceIndicesError) Error() string {
	return fmt.Sprintf(
		"slice indices [%d:%d] are out of bounds (size %d)",
		e.FromIndex, e.UpToIndex, e.Size,
	)
}

// InvalidSliceIndexError is returned when a slice index is invalid, such as fromIndex > upToIndex
// This error can be returned even when fromIndex and upToIndex are both within bounds.
type InvalidSliceIndexError struct {
	FromIndex int
	UpToIndex int
	LocationRange
}

var _ errors.UserError = InvalidSliceIndexError{}

func (InvalidSliceIndexError) IsUserError() {}

func (e InvalidSliceIndexError) Error() string {
	return fmt.Sprintf("invalid slice index: %d > %d", e.FromIndex, e.UpToIndex)
}

// StringIndexOutOfBoundsError
//
type StringIndexOutOfBoundsError struct {
	Index  int
	Length int
	LocationRange
}

var _ errors.UserError = StringIndexOutOfBoundsError{}

func (StringIndexOutOfBoundsError) IsUserError() {}

func (e StringIndexOutOfBoundsError) Error() string {
	return fmt.Sprintf(
		"string index out of bounds: %d, but length is %d",
		e.Index,
		e.Length,
	)
}

// StringSliceIndicesError
//
type StringSliceIndicesError struct {
	FromIndex int
	UpToIndex int
	Length    int
	LocationRange
}

var _ errors.UserError = StringSliceIndicesError{}

func (StringSliceIndicesError) IsUserError() {}

func (e StringSliceIndicesError) Error() string {
	return fmt.Sprintf(
		"slice indices [%d:%d] are out of bounds (length %d)",
		e.FromIndex, e.UpToIndex, e.Length,
	)
}

// EventEmissionUnavailableError
//
type EventEmissionUnavailableError struct {
	LocationRange
}

var _ errors.UserError = EventEmissionUnavailableError{}

func (EventEmissionUnavailableError) IsUserError() {}

func (e EventEmissionUnavailableError) Error() string {
	return "cannot emit event: unavailable"
}

// UUIDUnavailableError
//
type UUIDUnavailableError struct {
	LocationRange
}

var _ errors.UserError = UUIDUnavailableError{}

func (UUIDUnavailableError) IsUserError() {}

func (e UUIDUnavailableError) Error() string {
	return "cannot get UUID: unavailable"
}

// TypeLoadingError
//
type TypeLoadingError struct {
	TypeID common.TypeID
}

var _ errors.UserError = TypeLoadingError{}

func (TypeLoadingError) IsUserError() {}

func (e TypeLoadingError) Error() string {
	return fmt.Sprintf("failed to load type: %s", e.TypeID)
}

// MissingMemberValueError

type MissingMemberValueError struct {
	Name string
	LocationRange
}

var _ errors.UserError = MissingMemberValueError{}

func (MissingMemberValueError) IsUserError() {}

func (e MissingMemberValueError) Error() string {
	return fmt.Sprintf("missing value for member `%s`", e.Name)
}

// InvocationArgumentTypeError
//
type InvocationArgumentTypeError struct {
	Index         int
	ParameterType sema.Type
	LocationRange
}

var _ errors.UserError = InvocationArgumentTypeError{}

func (InvocationArgumentTypeError) IsUserError() {}

func (e InvocationArgumentTypeError) Error() string {
	return fmt.Sprintf(
		"invalid invocation with argument at index %d: expected %s",
		e.Index,
		e.ParameterType.QualifiedString(),
	)
}

// MemberAccessTypeError
//
type MemberAccessTypeError struct {
	ExpectedType sema.Type
	LocationRange
}

var _ errors.UserError = MemberAccessTypeError{}

func (MemberAccessTypeError) IsUserError() {}

func (e MemberAccessTypeError) Error() string {
	return fmt.Sprintf(
		"invalid member access: expected %s",
		e.ExpectedType.QualifiedString(),
	)
}

// ValueTransferTypeError
//
type ValueTransferTypeError struct {
	TargetType sema.Type
	LocationRange
}

var _ errors.UserError = ValueTransferTypeError{}

func (ValueTransferTypeError) IsUserError() {}

func (e ValueTransferTypeError) Error() string {
	return fmt.Sprintf(
		"invalid transfer of value: expected %s",
		e.TargetType.QualifiedString(),
	)
}

// ResourceConstructionError
//
type ResourceConstructionError struct {
	CompositeType *sema.CompositeType
	LocationRange
}

var _ errors.UserError = ResourceConstructionError{}

func (ResourceConstructionError) IsUserError() {}

func (e ResourceConstructionError) Error() string {
	return fmt.Sprintf(
		"cannot create resource %s: outside of declaring location %s",
		e.CompositeType.QualifiedString(),
		e.CompositeType.Location.String(),
	)
}

// ContainerMutationError
//
type ContainerMutationError struct {
	ExpectedType sema.Type
	ActualType   sema.Type
	LocationRange
}

var _ errors.UserError = ContainerMutationError{}

func (ContainerMutationError) IsUserError() {}

func (e ContainerMutationError) Error() string {
	return fmt.Sprintf(
		"invalid container update: expected a subtype of '%s', found '%s'",
		e.ExpectedType.QualifiedString(),
		e.ActualType.QualifiedString(),
	)
}

// NonStorableValueError
//
type NonStorableValueError struct {
	Value Value
}

var _ errors.UserError = NonStorableValueError{}

func (NonStorableValueError) IsUserError() {}

func (e NonStorableValueError) Error() string {
	return "cannot store non-storable value"
}

// NonStorableStaticTypeError
//
type NonStorableStaticTypeError struct {
	Type StaticType
}

var _ errors.UserError = NonStorableStaticTypeError{}

func (NonStorableStaticTypeError) IsUserError() {}

func (e NonStorableStaticTypeError) Error() string {
	return fmt.Sprintf(
		"cannot store non-storable static type: %s",
		e.Type,
	)
}

// InterfaceMissingLocation is reported during interface lookup,
// if an interface is looked up without a location
type InterfaceMissingLocationError struct {
	QualifiedIdentifier string
}

var _ errors.UserError = InterfaceMissingLocationError{}

func (InterfaceMissingLocationError) IsUserError() {}

func (e InterfaceMissingLocationError) Error() string {
	return fmt.Sprintf(
		"tried to look up interface %s without a location",
		e.QualifiedIdentifier,
	)
}

// InvalidOperandsError
//
type InvalidOperandsError struct {
	Operation    ast.Operation
	FunctionName string
	LeftType     StaticType
	RightType    StaticType
	LocationRange
}

var _ errors.UserError = InvalidOperandsError{}

func (InvalidOperandsError) IsUserError() {}

func (e InvalidOperandsError) Error() string {
	var op string
	if e.Operation == ast.OperationUnknown {
		op = e.FunctionName
	} else {
		op = e.Operation.Symbol()
	}

	return fmt.Sprintf(
		"cannot apply operation %s to types: `%s`, `%s`",
		op,
		e.LeftType.String(),
		e.RightType.String(),
	)
}

// InvalidPublicKeyError is reported during PublicKey creation, if the PublicKey is invalid.
type InvalidPublicKeyError struct {
	PublicKey *ArrayValue
	Err       error
	LocationRange
}

var _ errors.UserError = InvalidPublicKeyError{}

func (InvalidPublicKeyError) IsUserError() {}

func (e InvalidPublicKeyError) Error() string {
	return fmt.Sprintf("invalid public key: %s, err: %s", e.PublicKey, e.Err)
}

func (e InvalidPublicKeyError) Unwrap() error {
	return e.Err
}

// NonTransferableValueError
//
type NonTransferableValueError struct {
	Value Value
}

var _ errors.UserError = NonTransferableValueError{}

func (NonTransferableValueError) IsUserError() {}

func (e NonTransferableValueError) Error() string {
	return "cannot transfer non-transferable value"
}

<<<<<<< HEAD
// MovedResourceReferenceError is the error which is reported
// when a reference value is pointing to a moved resource.
//
type MovedResourceReferenceError struct {
	LocationRange
}

var _ errors.UserError = MovedResourceReferenceError{}

func (MovedResourceReferenceError) IsUserError() {}

func (e MovedResourceReferenceError) Error() string {
	return "referring resource is moved"
=======
// DuplicateKeyInResourceDictionaryError
//
type DuplicateKeyInResourceDictionaryError struct {
	LocationRange
}

var _ errors.UserError = DuplicateKeyInResourceDictionaryError{}

func (DuplicateKeyInResourceDictionaryError) IsUserError() {}

func (e DuplicateKeyInResourceDictionaryError) Error() string {
	return "duplicate key in resource dictionary"
}

// StorageMutatedDuringIterationError
type StorageMutatedDuringIterationError struct {
	LocationRange
}

var _ errors.UserError = StorageMutatedDuringIterationError{}

func (StorageMutatedDuringIterationError) IsUserError() {}

func (StorageMutatedDuringIterationError) Error() string {
	return "storage iteration continued after modifying storage"
}

// InvalidHexByteError
type InvalidHexByteError struct {
	Byte byte
	LocationRange
}

var _ errors.UserError = InvalidHexByteError{}

func (InvalidHexByteError) IsUserError() {}

func (e InvalidHexByteError) Error() string {
	return fmt.Sprintf("invalid byte in hex string: %x", e.Byte)
}

// InvalidHexLengthError
type InvalidHexLengthError struct {
	LocationRange
}

var _ errors.UserError = InvalidHexLengthError{}

func (InvalidHexLengthError) IsUserError() {}

func (InvalidHexLengthError) Error() string {
	return "hex string has non-even length"
>>>>>>> b07bc83f
}<|MERGE_RESOLUTION|>--- conflicted
+++ resolved
@@ -812,21 +812,6 @@
 	return "cannot transfer non-transferable value"
 }
 
-<<<<<<< HEAD
-// MovedResourceReferenceError is the error which is reported
-// when a reference value is pointing to a moved resource.
-//
-type MovedResourceReferenceError struct {
-	LocationRange
-}
-
-var _ errors.UserError = MovedResourceReferenceError{}
-
-func (MovedResourceReferenceError) IsUserError() {}
-
-func (e MovedResourceReferenceError) Error() string {
-	return "referring resource is moved"
-=======
 // DuplicateKeyInResourceDictionaryError
 //
 type DuplicateKeyInResourceDictionaryError struct {
@@ -879,5 +864,19 @@
 
 func (InvalidHexLengthError) Error() string {
 	return "hex string has non-even length"
->>>>>>> b07bc83f
+}
+
+// MovedResourceReferenceError is the error which is reported
+// when a reference value is pointing to a moved resource.
+//
+type MovedResourceReferenceError struct {
+	LocationRange
+}
+
+var _ errors.UserError = MovedResourceReferenceError{}
+
+func (MovedResourceReferenceError) IsUserError() {}
+
+func (e MovedResourceReferenceError) Error() string {
+	return "referring resource is moved"
 }