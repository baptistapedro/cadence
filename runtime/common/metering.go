--- conflicted
+++ resolved
@@ -695,7 +695,20 @@
 	}
 }
 
-<<<<<<< HEAD
+func NewCadenceNumberMemoryUsage(bytes int) MemoryUsage {
+	return MemoryUsage{
+		Kind:   MemoryKindCadenceNumber,
+		Amount: uint64(bytes),
+	}
+}
+
+func NewCadenceBigIntMemoryUsage(bytes int) MemoryUsage {
+	return MemoryUsage{
+		Kind:   MemoryKindCadenceNumber,
+		Amount: uint64(bytes),
+	}
+}
+
 func NewOrderedMapMemoryUsages(size uint64) (MemoryUsage, MemoryUsage, MemoryUsage) {
 	return OrderedMapMemoryUsage,
 		MemoryUsage{
@@ -706,20 +719,6 @@
 			Kind:   MemoryKindOrderedMapEntry,
 			Amount: size,
 		}
-=======
-func NewCadenceNumberMemoryUsage(bytes int) MemoryUsage {
-	return MemoryUsage{
-		Kind:   MemoryKindCadenceNumber,
-		Amount: uint64(bytes),
-	}
-}
-
-func NewCadenceBigIntMemoryUsage(bytes int) MemoryUsage {
-	return MemoryUsage{
-		Kind:   MemoryKindCadenceNumber,
-		Amount: uint64(bytes),
-	}
->>>>>>> 7cb1f67a
 }
 
 // UseConstantMemory uses a pre-determined amount of memory
